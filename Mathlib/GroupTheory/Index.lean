--- conflicted
+++ resolved
@@ -110,27 +110,17 @@
   ((mul_comm _ _).trans (Cardinal.toNat_mul _ _).symm).trans
     (congr_arg Cardinal.toNat (Equiv.cardinal_eq (quotientEquivProdOfLE h))).symm
 
-<<<<<<< HEAD
+@[deprecated (since := "2025-08-12")] alias relindex_mul_index := relIndex_mul_index
+
 @[to_additive index_dvd_of_le]
-=======
-@[deprecated (since := "2025-08-12")] alias relindex_mul_index := relIndex_mul_index
-
-@[to_additive]
->>>>>>> ff8e821b
 theorem index_dvd_of_le (h : H ≤ K) : K.index ∣ H.index :=
   dvd_of_mul_left_eq (H.relIndex K) (relIndex_mul_index h)
 
-<<<<<<< HEAD
-@[to_additive relindex_dvd_index_of_le]
-theorem relindex_dvd_index_of_le (h : H ≤ K) : H.relindex K ∣ H.index :=
-  dvd_of_mul_right_eq K.index (relindex_mul_index h)
-=======
-@[to_additive]
+@[to_additive relIndex_dvd_index_of_le]
 theorem relIndex_dvd_index_of_le (h : H ≤ K) : H.relIndex K ∣ H.index :=
   dvd_of_mul_right_eq K.index (relIndex_mul_index h)
 
 @[deprecated (since := "2025-08-12")] alias relindex_dvd_index_of_le := relIndex_dvd_index_of_le
->>>>>>> ff8e821b
 
 @[to_additive]
 theorem relIndex_subgroupOf (hKL : K ≤ L) :
@@ -180,18 +170,7 @@
 
 @[deprecated (since := "2025-08-12")] alias relindex_sup_left := relIndex_sup_left
 
-<<<<<<< HEAD
-@[to_additive relindex_dvd_index_of_normal]
-theorem relindex_dvd_index_of_normal [H.Normal] : H.relindex K ∣ H.index :=
-  relindex_sup_right K H ▸ relindex_dvd_index_of_le le_sup_right
-
-variable {H K}
-
-@[to_additive relindex_dvd_of_le_left]
-theorem relindex_dvd_of_le_left (hHK : H ≤ K) : K.relindex L ∣ H.relindex L :=
-  inf_of_le_left hHK ▸ dvd_of_mul_left_eq _ (relindex_inf_mul_relindex _ _ _)
-=======
-@[to_additive]
+@[to_additive relIndex_dvd_index_of_normal]
 theorem relIndex_dvd_index_of_normal [H.Normal] : H.relIndex K ∣ H.index :=
   relIndex_sup_right K H ▸ relIndex_dvd_index_of_le le_sup_right
 
@@ -200,12 +179,11 @@
 
 variable {H K}
 
-@[to_additive]
+@[to_additive relIndex_dvd_of_le_left]
 theorem relIndex_dvd_of_le_left (hHK : H ≤ K) : K.relIndex L ∣ H.relIndex L :=
   inf_of_le_left hHK ▸ dvd_of_mul_left_eq _ (relIndex_inf_mul_relIndex _ _ _)
 
 @[deprecated (since := "2025-08-12")] alias relindex_dvd_of_le_left := relIndex_dvd_of_le_left
->>>>>>> ff8e821b
 
 /-- A subgroup has index two if and only if there exists `a` such that for all `b`, exactly one
 of `b * a` and `b` belong to `H`. -/
@@ -584,14 +562,10 @@
   refine ⟨n, hlt, hle, ?_⟩
   simpa [pow_mem ha, mem_subgroupOf] using he
 
-<<<<<<< HEAD
+@[deprecated (since := "2025-08-12")]
+alias exists_pow_mem_of_relindex_ne_zero := exists_pow_mem_of_relIndex_ne_zero
+
 @[to_additive nsmul_mem_of_index_ne_zero_of_dvd]
-=======
-@[deprecated (since := "2025-08-12")]
-alias exists_pow_mem_of_relindex_ne_zero := exists_pow_mem_of_relIndex_ne_zero
-
-@[to_additive]
->>>>>>> ff8e821b
 lemma pow_mem_of_index_ne_zero_of_dvd (h : H.index ≠ 0) (a : G) {n : ℕ}
     (hn : ∀ m, 0 < m → m ≤ H.index → m ∣ n) : a ^ n ∈ H := by
   rcases exists_pow_mem_of_index_ne_zero h a with ⟨m, hlt, hle, he⟩
@@ -599,15 +573,9 @@
   rw [pow_mul]
   exact pow_mem he _
 
-<<<<<<< HEAD
-@[to_additive nsmul_mem_of_relindex_ne_zero_of_dvd]
-lemma pow_mem_of_relindex_ne_zero_of_dvd (h : H.relindex K ≠ 0) {a : G} (ha : a ∈ K) {n : ℕ}
-    (hn : ∀ m, 0 < m → m ≤ H.relindex K → m ∣ n) : a ^ n ∈ H ⊓ K := by
-=======
-@[to_additive]
+@[to_additive nsmul_mem_of_relIndex_ne_zero_of_dvd]
 lemma pow_mem_of_relIndex_ne_zero_of_dvd (h : H.relIndex K ≠ 0) {a : G} (ha : a ∈ K) {n : ℕ}
     (hn : ∀ m, 0 < m → m ≤ H.relIndex K → m ∣ n) : a ^ n ∈ H ⊓ K := by
->>>>>>> ff8e821b
   convert pow_mem_of_index_ne_zero_of_dvd h ⟨a, ha⟩ hn
   simp [pow_mem ha, mem_subgroupOf]
 
