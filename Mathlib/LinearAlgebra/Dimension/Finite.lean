/-
Copyright (c) 2018 Mario Carneiro. All rights reserved.
Released under Apache 2.0 license as described in the file LICENSE.
Authors: Mario Carneiro, Johannes Hölzl, Sander Dahmen, Kim Morrison
-/
import Mathlib.LinearAlgebra.Dimension.Constructions
import Mathlib.LinearAlgebra.Dimension.StrongRankCondition
import Mathlib.LinearAlgebra.Dimension.Subsingleton
import Mathlib.LinearAlgebra.FreeModule.Finite.Basic
import Mathlib.SetTheory.Cardinal.Cofinality

/-!
# Conditions for rank to be finite

Also contains characterization for when rank equals zero or rank equals one.

-/

noncomputable section

universe u v v' w

variable {R : Type u} {M M₁ : Type v} {M' : Type v'} {ι : Type w}
variable [Ring R] [AddCommGroup M] [AddCommGroup M'] [AddCommGroup M₁]
variable [Module R M] [Module R M'] [Module R M₁]

attribute [local instance] nontrivial_of_invariantBasisNumber

open Basis Cardinal Function Module Set Submodule

/-- If every finite set of linearly independent vectors has cardinality at most `n`,
then the same is true for arbitrary sets of linearly independent vectors.
-/
theorem linearIndependent_bounded_of_finset_linearIndependent_bounded {n : ℕ}
    (H : ∀ s : Finset M, (LinearIndependent R fun i : s => (i : M)) → s.card ≤ n) :
    ∀ s : Set M, LinearIndependent R ((↑) : s → M) → #s ≤ n := by
  intro s li
  apply Cardinal.card_le_of
  intro t
  rw [← Finset.card_map (Embedding.subtype s)]
  apply H
  apply linearIndependent_finset_map_embedding_subtype _ li

theorem rank_le {n : ℕ}
    (H : ∀ s : Finset M, (LinearIndependent R fun i : s => (i : M)) → s.card ≤ n) :
    Module.rank R M ≤ n := by
  rw [Module.rank_def]
  apply ciSup_le'
  rintro ⟨s, li⟩
  exact linearIndependent_bounded_of_finset_linearIndependent_bounded H _ li

section RankZero

/-- See `rank_zero_iff` for a stronger version with `NoZeroSMulDivisor R M`. -/
lemma rank_eq_zero_iff :
    Module.rank R M = 0 ↔ ∀ x : M, ∃ a : R, a ≠ 0 ∧ a • x = 0 := by
  nontriviality R
  constructor
  · contrapose!
    rintro ⟨x, hx⟩
    rw [← Cardinal.one_le_iff_ne_zero]
    have : LinearIndependent R (fun _ : Unit ↦ x) :=
      linearIndependent_iff.mpr (fun l hl ↦ Finsupp.unique_ext <| not_not.mp fun H ↦
        hx _ H ((Finsupp.linearCombination_unique _ _ _).symm.trans hl))
    simpa using this.cardinal_lift_le_rank
  · intro h
    rw [← le_zero_iff, Module.rank_def]
    apply ciSup_le'
    intro ⟨s, hs⟩
    rw [nonpos_iff_eq_zero, Cardinal.mk_eq_zero_iff, ← not_nonempty_iff]
    rintro ⟨i : s⟩
    obtain ⟨a, ha, ha'⟩ := h i
    apply ha
    simpa using DFunLike.congr_fun (linearIndependent_iff.mp hs (Finsupp.single i a) (by simpa)) i

theorem rank_pos_of_free [Module.Free R M] [Nontrivial M] :
    0 < Module.rank R M :=
  have := Module.nontrivial R M
  (pos_of_ne_zero <| Cardinal.mk_ne_zero _).trans_le
    (Free.chooseBasis R M).linearIndependent.cardinal_le_rank

variable [Nontrivial R]

section
variable [NoZeroSMulDivisors R M]

theorem rank_zero_iff_forall_zero :
    Module.rank R M = 0 ↔ ∀ x : M, x = 0 := by
  simp_rw [rank_eq_zero_iff, smul_eq_zero, and_or_left, not_and_self_iff, false_or,
    exists_and_right, and_iff_right (exists_ne (0 : R))]

/-- See `rank_subsingleton` for the reason that `Nontrivial R` is needed.
Also see `rank_eq_zero_iff` for the version without `NoZeroSMulDivisor R M`. -/
theorem rank_zero_iff : Module.rank R M = 0 ↔ Subsingleton M :=
  rank_zero_iff_forall_zero.trans (subsingleton_iff_forall_eq 0).symm

theorem rank_pos_iff_exists_ne_zero : 0 < Module.rank R M ↔ ∃ x : M, x ≠ 0 := by
  rw [← not_iff_not]
  simpa using rank_zero_iff_forall_zero

theorem rank_pos_iff_nontrivial : 0 < Module.rank R M ↔ Nontrivial M :=
  rank_pos_iff_exists_ne_zero.trans (nontrivial_iff_exists_ne 0).symm

theorem rank_pos [Nontrivial M] : 0 < Module.rank R M :=
  rank_pos_iff_nontrivial.mpr ‹_›

end

<<<<<<< HEAD
=======
variable (R M)

/-- See `rank_subsingleton` that assumes `Subsingleton R` instead. -/
@[nontriviality]
theorem rank_subsingleton' [Subsingleton M] : Module.rank R M = 0 :=
  rank_eq_zero_iff.mpr fun _ ↦ ⟨1, one_ne_zero, Subsingleton.elim _ _⟩

@[simp]
theorem rank_punit : Module.rank R PUnit = 0 := rank_subsingleton' _ _

@[simp]
theorem rank_bot : Module.rank R (⊥ : Submodule R M) = 0 := rank_subsingleton' _ _

variable {R M}

>>>>>>> 03bea7c5
theorem exists_mem_ne_zero_of_rank_pos {s : Submodule R M} (h : 0 < Module.rank R s) :
    ∃ b : M, b ∈ s ∧ b ≠ 0 :=
  exists_mem_ne_zero_of_ne_bot fun eq => by rw [eq, rank_bot] at h; exact lt_irrefl _ h

end RankZero

section Finite

theorem Module.finite_of_rank_eq_nat [Module.Free R M] {n : ℕ} (h : Module.rank R M = n) :
    Module.Finite R M := by
  nontriviality R
  obtain ⟨⟨ι, b⟩⟩ := Module.Free.exists_basis (R := R) (M := M)
  have := mk_lt_aleph0_iff.mp <|
    b.linearIndependent.cardinal_le_rank |>.trans_eq h |>.trans_lt <| nat_lt_aleph0 n
  exact Module.Finite.of_basis b

theorem Module.finite_of_rank_eq_zero [NoZeroSMulDivisors R M]
    (h : Module.rank R M = 0) :
    Module.Finite R M := by
  nontriviality R
  rw [rank_zero_iff] at h
  infer_instance

theorem Module.finite_of_rank_eq_one [Module.Free R M] (h : Module.rank R M = 1) :
    Module.Finite R M :=
  Module.finite_of_rank_eq_nat <| h.trans Nat.cast_one.symm

section
variable [StrongRankCondition R]

/-- If a module has a finite dimension, all bases are indexed by a finite type. -/
theorem Basis.nonempty_fintype_index_of_rank_lt_aleph0 {ι : Type*} (b : Basis ι R M)
    (h : Module.rank R M < ℵ₀) : Nonempty (Fintype ι) := by
  rwa [← Cardinal.lift_lt, ← b.mk_eq_rank, Cardinal.lift_aleph0, Cardinal.lift_lt_aleph0,
    Cardinal.lt_aleph0_iff_fintype] at h

/-- If a module has a finite dimension, all bases are indexed by a finite type. -/
noncomputable def Basis.fintypeIndexOfRankLtAleph0 {ι : Type*} (b : Basis ι R M)
    (h : Module.rank R M < ℵ₀) : Fintype ι :=
  Classical.choice (b.nonempty_fintype_index_of_rank_lt_aleph0 h)

/-- If a module has a finite dimension, all bases are indexed by a finite set. -/
theorem Basis.finite_index_of_rank_lt_aleph0 {ι : Type*} {s : Set ι} (b : Basis s R M)
    (h : Module.rank R M < ℵ₀) : s.Finite :=
  finite_def.2 (b.nonempty_fintype_index_of_rank_lt_aleph0 h)

end

namespace LinearIndependent
variable [StrongRankCondition R]

theorem cardinalMk_le_finrank [Module.Finite R M]
    {ι : Type w} {b : ι → M} (h : LinearIndependent R b) : #ι ≤ finrank R M := by
  rw [← lift_le.{max v w}]
  simpa only [← finrank_eq_rank, lift_natCast, lift_le_nat_iff] using h.cardinal_lift_le_rank

@[deprecated (since := "2024-11-10")] alias cardinal_mk_le_finrank := cardinalMk_le_finrank

theorem fintype_card_le_finrank [Module.Finite R M]
    {ι : Type*} [Fintype ι] {b : ι → M} (h : LinearIndependent R b) :
    Fintype.card ι ≤ finrank R M := by
  simpa using h.cardinalMk_le_finrank

theorem finset_card_le_finrank [Module.Finite R M]
    {b : Finset M} (h : LinearIndependent R (fun x => x : b → M)) :
    b.card ≤ finrank R M := by
  rw [← Fintype.card_coe]
  exact h.fintype_card_le_finrank

theorem lt_aleph0_of_finite {ι : Type w}
    [Module.Finite R M] {v : ι → M} (h : LinearIndependent R v) : #ι < ℵ₀ := by
  apply Cardinal.lift_lt.1
  apply lt_of_le_of_lt
  · apply h.cardinal_lift_le_rank
  · rw [← finrank_eq_rank, Cardinal.lift_aleph0, Cardinal.lift_natCast]
    apply Cardinal.nat_lt_aleph0

theorem finite [Module.Finite R M] {ι : Type*} {f : ι → M}
    (h : LinearIndependent R f) : Finite ι :=
  Cardinal.lt_aleph0_iff_finite.1 <| h.lt_aleph0_of_finite

theorem setFinite [Module.Finite R M] {b : Set M}
    (h : LinearIndependent R fun x : b => (x : M)) : b.Finite :=
  Cardinal.lt_aleph0_iff_set_finite.mp h.lt_aleph0_of_finite

end LinearIndependent

lemma exists_set_linearIndependent_of_lt_rank {n : Cardinal} (hn : n < Module.rank R M) :
    ∃ s : Set M, #s = n ∧ LinearIndepOn R id s := by
  obtain ⟨⟨s, hs⟩, hs'⟩ := exists_lt_of_lt_ciSup' (hn.trans_eq (Module.rank_def R M))
  obtain ⟨t, ht, ht'⟩ := le_mk_iff_exists_subset.mp hs'.le
  exact ⟨t, ht', hs.mono ht⟩

lemma exists_finset_linearIndependent_of_le_rank {n : ℕ} (hn : n ≤ Module.rank R M) :
    ∃ s : Finset M, s.card = n ∧ LinearIndepOn R id (s : Set M) := by
  rcases hn.eq_or_lt with h | h
  · obtain ⟨⟨s, hs⟩, hs'⟩ := Cardinal.exists_eq_natCast_of_iSup_eq _
      (Cardinal.bddAbove_range _) _ (h.trans (Module.rank_def R M)).symm
    have : Finite s := lt_aleph0_iff_finite.mp (hs' ▸ nat_lt_aleph0 n)
    cases nonempty_fintype s
    refine ⟨s.toFinset, by simpa using hs', by simpa⟩
  · obtain ⟨s, hs, hs'⟩ := exists_set_linearIndependent_of_lt_rank h
    have : Finite s := lt_aleph0_iff_finite.mp (hs ▸ nat_lt_aleph0 n)
    cases nonempty_fintype s
    exact ⟨s.toFinset, by simpa using hs, by simpa⟩

lemma exists_linearIndependent_of_le_rank {n : ℕ} (hn : n ≤ Module.rank R M) :
    ∃ f : Fin n → M, LinearIndependent R f :=
  have ⟨_, hs, hs'⟩ := exists_finset_linearIndependent_of_le_rank hn
  ⟨_, (linearIndependent_equiv (Finset.equivFinOfCardEq hs).symm).mpr hs'⟩

lemma natCast_le_rank_iff [Nontrivial R] {n : ℕ} :
    n ≤ Module.rank R M ↔ ∃ f : Fin n → M, LinearIndependent R f :=
  ⟨exists_linearIndependent_of_le_rank,
    fun H ↦ by simpa using H.choose_spec.cardinal_lift_le_rank⟩

lemma natCast_le_rank_iff_finset [Nontrivial R] {n : ℕ} :
    n ≤ Module.rank R M ↔ ∃ s : Finset M, s.card = n ∧ LinearIndependent R ((↑) : s → M) :=
  ⟨exists_finset_linearIndependent_of_le_rank,
    fun ⟨s, h₁, h₂⟩ ↦ by simpa [h₁] using h₂.cardinal_le_rank⟩

lemma exists_finset_linearIndependent_of_le_finrank {n : ℕ} (hn : n ≤ finrank R M) :
    ∃ s : Finset M, s.card = n ∧ LinearIndependent R ((↑) : s → M) := by
  by_cases h : finrank R M = 0
  · rw [le_zero_iff.mp (hn.trans_eq h)]
    exact ⟨∅, rfl, by convert linearIndependent_empty R M using 2 <;> aesop⟩
  exact exists_finset_linearIndependent_of_le_rank
    ((Nat.cast_le.mpr hn).trans_eq (cast_toNat_of_lt_aleph0 (toNat_ne_zero.mp h).2))

lemma exists_linearIndependent_of_le_finrank {n : ℕ} (hn : n ≤ finrank R M) :
    ∃ f : Fin n → M, LinearIndependent R f :=
  have ⟨_, hs, hs'⟩ := exists_finset_linearIndependent_of_le_finrank hn
  ⟨_, (linearIndependent_equiv (Finset.equivFinOfCardEq hs).symm).mpr hs'⟩

variable [Module.Finite R M] [StrongRankCondition R] in
theorem Module.Finite.not_linearIndependent_of_infinite {ι : Type*} [Infinite ι]
    (v : ι → M) : ¬LinearIndependent R v := mt LinearIndependent.finite <| @not_finite _ _

section
variable [NoZeroSMulDivisors R M]

theorem iSupIndep.subtype_ne_bot_le_rank [Nontrivial R]
    {V : ι → Submodule R M} (hV : iSupIndep V) :
    Cardinal.lift.{v} #{ i : ι // V i ≠ ⊥ } ≤ Cardinal.lift.{w} (Module.rank R M) := by
  set I := { i : ι // V i ≠ ⊥ }
  have hI : ∀ i : I, ∃ v ∈ V i, v ≠ (0 : M) := by
    intro i
    rw [← Submodule.ne_bot_iff]
    exact i.prop
  choose v hvV hv using hI
  have : LinearIndependent R v := (hV.comp Subtype.coe_injective).linearIndependent _ hvV hv
  exact this.cardinal_lift_le_rank

@[deprecated (since := "2024-11-24")]
alias CompleteLattice.Independent.subtype_ne_bot_le_rank := iSupIndep.subtype_ne_bot_le_rank

variable [Module.Finite R M] [StrongRankCondition R]

theorem iSupIndep.subtype_ne_bot_le_finrank_aux
    {p : ι → Submodule R M} (hp : iSupIndep p) :
    #{ i // p i ≠ ⊥ } ≤ (finrank R M : Cardinal.{w}) := by
  suffices Cardinal.lift.{v} #{ i // p i ≠ ⊥ } ≤ Cardinal.lift.{v} (finrank R M : Cardinal.{w}) by
    rwa [Cardinal.lift_le] at this
  calc
    Cardinal.lift.{v} #{ i // p i ≠ ⊥ } ≤ Cardinal.lift.{w} (Module.rank R M) :=
      hp.subtype_ne_bot_le_rank
    _ = Cardinal.lift.{w} (finrank R M : Cardinal.{v}) := by rw [finrank_eq_rank]
    _ = Cardinal.lift.{v} (finrank R M : Cardinal.{w}) := by simp

/-- If `p` is an independent family of submodules of a `R`-finite module `M`, then the
number of nontrivial subspaces in the family `p` is finite. -/
noncomputable def iSupIndep.fintypeNeBotOfFiniteDimensional
    {p : ι → Submodule R M} (hp : iSupIndep p) :
    Fintype { i : ι // p i ≠ ⊥ } := by
  suffices #{ i // p i ≠ ⊥ } < (ℵ₀ : Cardinal.{w}) by
    rw [Cardinal.lt_aleph0_iff_fintype] at this
    exact this.some
  refine lt_of_le_of_lt hp.subtype_ne_bot_le_finrank_aux ?_
  simp [Cardinal.nat_lt_aleph0]

/-- If `p` is an independent family of submodules of a `R`-finite module `M`, then the
number of nontrivial subspaces in the family `p` is bounded above by the dimension of `M`.

Note that the `Fintype` hypothesis required here can be provided by
`iSupIndep.fintypeNeBotOfFiniteDimensional`. -/
theorem iSupIndep.subtype_ne_bot_le_finrank
    {p : ι → Submodule R M} (hp : iSupIndep p) [Fintype { i // p i ≠ ⊥ }] :
    Fintype.card { i // p i ≠ ⊥ } ≤ finrank R M := by simpa using hp.subtype_ne_bot_le_finrank_aux

end

variable [Module.Finite R M] [StrongRankCondition R]

section

open Finset

/-- If a finset has cardinality larger than the rank of a module,
then there is a nontrivial linear relation amongst its elements. -/
theorem Module.exists_nontrivial_relation_of_finrank_lt_card {t : Finset M}
    (h : finrank R M < t.card) : ∃ f : M → R, ∑ e ∈ t, f e • e = 0 ∧ ∃ x ∈ t, f x ≠ 0 := by
  obtain ⟨g, sum, z, nonzero⟩ := Fintype.not_linearIndependent_iff.mp
    (mt LinearIndependent.finset_card_le_finrank h.not_le)
  refine ⟨Subtype.val.extend g 0, ?_, z, z.2, by rwa [Subtype.val_injective.extend_apply]⟩
  rw [← Finset.sum_finset_coe]; convert sum; apply Subtype.val_injective.extend_apply

/-- If a finset has cardinality larger than `finrank + 1`,
then there is a nontrivial linear relation amongst its elements,
such that the coefficients of the relation sum to zero. -/
theorem Module.exists_nontrivial_relation_sum_zero_of_finrank_succ_lt_card
    {t : Finset M} (h : finrank R M + 1 < t.card) :
    ∃ f : M → R, ∑ e ∈ t, f e • e = 0 ∧ ∑ e ∈ t, f e = 0 ∧ ∃ x ∈ t, f x ≠ 0 := by
  -- Pick an element x₀ ∈ t,
  obtain ⟨x₀, x₀_mem⟩ := card_pos.1 ((Nat.succ_pos _).trans h)
  -- and apply the previous lemma to the {xᵢ - x₀}
  let shift : M ↪ M := ⟨(· - x₀), sub_left_injective⟩
  classical
  let t' := (t.erase x₀).map shift
  have h' : finrank R M < t'.card := by
    rw [card_map, card_erase_of_mem x₀_mem]
    exact Nat.lt_pred_iff.mpr h
  -- to obtain a function `g`.
  obtain ⟨g, gsum, x₁, x₁_mem, nz⟩ := exists_nontrivial_relation_of_finrank_lt_card h'
  -- Then obtain `f` by translating back by `x₀`,
  -- and setting the value of `f` at `x₀` to ensure `∑ e ∈ t, f e = 0`.
  let f : M → R := fun z ↦ if z = x₀ then -∑ z ∈ t.erase x₀, g (z - x₀) else g (z - x₀)
  refine ⟨f, ?_, ?_, ?_⟩
  -- After this, it's a matter of verifying the properties,
  -- based on the corresponding properties for `g`.
  · rw [sum_map, Embedding.coeFn_mk] at gsum
    simp_rw [f, ← t.sum_erase_add _ x₀_mem, if_pos, neg_smul, sum_smul,
             ← sub_eq_add_neg, ← sum_sub_distrib, ← gsum, smul_sub]
    refine sum_congr rfl fun x x_mem ↦ ?_
    rw [if_neg (mem_erase.mp x_mem).1]
  · simp_rw [f, ← t.sum_erase_add _ x₀_mem, if_pos, add_neg_eq_zero]
    exact sum_congr rfl fun x x_mem ↦ if_neg (mem_erase.mp x_mem).1
  · obtain ⟨x₁, x₁_mem', rfl⟩ := Finset.mem_map.mp x₁_mem
    have := mem_erase.mp x₁_mem'
    exact ⟨x₁, by
      simpa only [f, Embedding.coeFn_mk, sub_add_cancel, this.2, true_and, if_neg this.1]⟩

end

end Finite

section FinrankZero

section
variable [Nontrivial R]

/-- A (finite dimensional) space that is a subsingleton has zero `finrank`. -/
@[nontriviality]
theorem Module.finrank_zero_of_subsingleton [Subsingleton M] :
    finrank R M = 0 := by
  rw [finrank, rank_subsingleton', map_zero]

lemma LinearIndependent.finrank_eq_zero_of_infinite {ι} [Infinite ι] {v : ι → M}
    (hv : LinearIndependent R v) : finrank R M = 0 := toNat_eq_zero.mpr <| .inr hv.aleph0_le_rank

section
variable [NoZeroSMulDivisors R M]

/-- A finite dimensional space is nontrivial if it has positive `finrank`. -/
theorem Module.nontrivial_of_finrank_pos (h : 0 < finrank R M) : Nontrivial M :=
  rank_pos_iff_nontrivial.mp (lt_rank_of_lt_finrank h)

/-- A finite dimensional space is nontrivial if it has `finrank` equal to the successor of a
natural number. -/
theorem Module.nontrivial_of_finrank_eq_succ {n : ℕ}
    (hn : finrank R M = n.succ) : Nontrivial M :=
  nontrivial_of_finrank_pos (R := R) (by rw [hn]; exact n.succ_pos)

end

variable (R M)

@[simp]
theorem finrank_bot : finrank R (⊥ : Submodule R M) = 0 :=
  finrank_eq_of_rank_eq (rank_bot _ _)

end

section StrongRankCondition

variable [StrongRankCondition R] [Module.Finite R M]

/-- A finite rank torsion-free module has positive `finrank` iff it has a nonzero element. -/
theorem Module.finrank_pos_iff_exists_ne_zero [NoZeroSMulDivisors R M] :
    0 < finrank R M ↔ ∃ x : M, x ≠ 0 := by
  rw [← @rank_pos_iff_exists_ne_zero R M, ← finrank_eq_rank]
  norm_cast

/-- An `R`-finite torsion-free module has positive `finrank` iff it is nontrivial. -/
theorem Module.finrank_pos_iff [NoZeroSMulDivisors R M] :
    0 < finrank R M ↔ Nontrivial M := by
  rw [← rank_pos_iff_nontrivial (R := R), ← finrank_eq_rank]
  norm_cast

/-- A nontrivial finite dimensional space has positive `finrank`. -/
theorem Module.finrank_pos [NoZeroSMulDivisors R M] [h : Nontrivial M] :
    0 < finrank R M :=
  finrank_pos_iff.mpr h

/-- See `Module.finrank_zero_iff`
  for the stronger version with `NoZeroSMulDivisors R M`. -/
theorem Module.finrank_eq_zero_iff :
    finrank R M = 0 ↔ ∀ x : M, ∃ a : R, a ≠ 0 ∧ a • x = 0 := by
  rw [← rank_eq_zero_iff (R := R), ← finrank_eq_rank]
  norm_cast

/-- A finite dimensional space has zero `finrank` iff it is a subsingleton.
This is the `finrank` version of `rank_zero_iff`. -/
theorem Module.finrank_zero_iff [NoZeroSMulDivisors R M] :
    finrank R M = 0 ↔ Subsingleton M := by
  rw [← rank_zero_iff (R := R), ← finrank_eq_rank]
  norm_cast

/-- Similar to `rank_quotient_add_rank_le` but for `finrank` and a finite `M`. -/
lemma Module.finrank_quotient_add_finrank_le (N : Submodule R M) :
    finrank R (M ⧸ N) + finrank R N ≤ finrank R M := by
  haveI := nontrivial_of_invariantBasisNumber R
  have := rank_quotient_add_rank_le N
  rw [← finrank_eq_rank R M, ← finrank_eq_rank R, ← N.finrank_eq_rank] at this
  exact mod_cast this

end StrongRankCondition

theorem Module.finrank_eq_zero_of_rank_eq_zero (h : Module.rank R M = 0) :
    finrank R M = 0 := by
  delta finrank
  rw [h, zero_toNat]

theorem Submodule.bot_eq_top_of_rank_eq_zero [NoZeroSMulDivisors R M] (h : Module.rank R M = 0) :
    (⊥ : Submodule R M) = ⊤ := by
  nontriviality R
  rw [rank_zero_iff] at h
  subsingleton

/-- See `rank_subsingleton` for the reason that `Nontrivial R` is needed. -/
@[simp]
theorem Submodule.rank_eq_zero [Nontrivial R] [NoZeroSMulDivisors R M] {S : Submodule R M} :
    Module.rank R S = 0 ↔ S = ⊥ :=
  ⟨fun h =>
    (Submodule.eq_bot_iff _).2 fun x hx =>
      congr_arg Subtype.val <|
        ((Submodule.eq_bot_iff _).1 <| Eq.symm <| Submodule.bot_eq_top_of_rank_eq_zero h) ⟨x, hx⟩
          Submodule.mem_top,
    fun h => by rw [h, rank_bot]⟩

@[simp]
theorem Submodule.finrank_eq_zero [StrongRankCondition R] [NoZeroSMulDivisors R M]
    {S : Submodule R M} [Module.Finite R S] :
    finrank R S = 0 ↔ S = ⊥ := by
  rw [← Submodule.rank_eq_zero, ← finrank_eq_rank, ← @Nat.cast_zero Cardinal, Nat.cast_inj]

@[simp]
lemma Submodule.one_le_finrank_iff [StrongRankCondition R] [NoZeroSMulDivisors R M]
    {S : Submodule R M} [Module.Finite R S] :
    1 ≤ finrank R S ↔ S ≠ ⊥ := by
  simp [← not_iff_not]

variable [Module.Free R M]

theorem finrank_eq_zero_of_basis_imp_not_finite
    (h : ∀ s : Set M, Basis.{v} (s : Set M) R M → ¬s.Finite) : finrank R M = 0 := by
  cases subsingleton_or_nontrivial R
  · have := Module.subsingleton R M
    exact (h ∅ ⟨LinearEquiv.ofSubsingleton _ _⟩ Set.finite_empty).elim
  obtain ⟨_, ⟨b⟩⟩ := (Module.free_iff_set R M).mp ‹_›
  have := Set.Infinite.to_subtype (h _ b)
  exact b.linearIndependent.finrank_eq_zero_of_infinite

theorem finrank_eq_zero_of_basis_imp_false (h : ∀ s : Finset M, Basis.{v} (s : Set M) R M → False) :
    finrank R M = 0 :=
  finrank_eq_zero_of_basis_imp_not_finite fun s b hs =>
    h hs.toFinset
      (by
        convert b
        simp)

theorem finrank_eq_zero_of_not_exists_basis
    (h : ¬∃ s : Finset M, Nonempty (Basis (s : Set M) R M)) : finrank R M = 0 :=
  finrank_eq_zero_of_basis_imp_false fun s b => h ⟨s, ⟨b⟩⟩

theorem finrank_eq_zero_of_not_exists_basis_finite
    (h : ¬∃ (s : Set M) (_ : Basis.{v} (s : Set M) R M), s.Finite) : finrank R M = 0 :=
  finrank_eq_zero_of_basis_imp_not_finite fun s b hs => h ⟨s, b, hs⟩

theorem finrank_eq_zero_of_not_exists_basis_finset (h : ¬∃ s : Finset M, Nonempty (Basis s R M)) :
    finrank R M = 0 :=
  finrank_eq_zero_of_basis_imp_false fun s b => h ⟨s, ⟨b⟩⟩

end FinrankZero

section RankOne

variable [NoZeroSMulDivisors R M] [StrongRankCondition R]

/-- If there is a nonzero vector and every other vector is a multiple of it,
then the module has dimension one. -/
theorem rank_eq_one (v : M) (n : v ≠ 0) (h : ∀ w : M, ∃ c : R, c • v = w) :
    Module.rank R M = 1 := by
  haveI := nontrivial_of_invariantBasisNumber R
  obtain ⟨b⟩ := (Basis.basis_singleton_iff.{_, _, u} PUnit).mpr ⟨v, n, h⟩
  rw [rank_eq_card_basis b, Fintype.card_punit, Nat.cast_one]

/-- If there is a nonzero vector and every other vector is a multiple of it,
then the module has dimension one. -/
theorem finrank_eq_one (v : M) (n : v ≠ 0) (h : ∀ w : M, ∃ c : R, c • v = w) : finrank R M = 1 :=
  finrank_eq_of_rank_eq (rank_eq_one v n h)

/-- If every vector is a multiple of some `v : M`, then `M` has dimension at most one.
-/
theorem finrank_le_one (v : M) (h : ∀ w : M, ∃ c : R, c • v = w) : finrank R M ≤ 1 := by
  haveI := nontrivial_of_invariantBasisNumber R
  rcases eq_or_ne v 0 with (rfl | hn)
  · haveI :=
      _root_.subsingleton_of_forall_eq (0 : M) fun w => by
        obtain ⟨c, rfl⟩ := h w
        simp
    rw [finrank_zero_of_subsingleton]
    exact zero_le_one
  · exact (finrank_eq_one v hn h).le

end RankOne<|MERGE_RESOLUTION|>--- conflicted
+++ resolved
@@ -106,24 +106,6 @@
 
 end
 
-<<<<<<< HEAD
-=======
-variable (R M)
-
-/-- See `rank_subsingleton` that assumes `Subsingleton R` instead. -/
-@[nontriviality]
-theorem rank_subsingleton' [Subsingleton M] : Module.rank R M = 0 :=
-  rank_eq_zero_iff.mpr fun _ ↦ ⟨1, one_ne_zero, Subsingleton.elim _ _⟩
-
-@[simp]
-theorem rank_punit : Module.rank R PUnit = 0 := rank_subsingleton' _ _
-
-@[simp]
-theorem rank_bot : Module.rank R (⊥ : Submodule R M) = 0 := rank_subsingleton' _ _
-
-variable {R M}
-
->>>>>>> 03bea7c5
 theorem exists_mem_ne_zero_of_rank_pos {s : Submodule R M} (h : 0 < Module.rank R s) :
     ∃ b : M, b ∈ s ∧ b ≠ 0 :=
   exists_mem_ne_zero_of_ne_bot fun eq => by rw [eq, rank_bot] at h; exact lt_irrefl _ h
