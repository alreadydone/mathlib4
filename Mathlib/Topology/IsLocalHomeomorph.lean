--- conflicted
+++ resolved
@@ -39,8 +39,8 @@
 def IsLocalHomeomorphOn :=
   ∀ x ∈ s, ∃ e : OpenPartialHomeomorph X Y, x ∈ e.source ∧ f = e
 
-/-- A `PartialHomeomorph` is a local homeomorphism on its source. -/
-lemma PartialHomeomorph.isLocalHomeomorphOn (e : PartialHomeomorph X Y) :
+/-- A `OpenPartialHomeomorph` is a local homeomorphism on its source. -/
+lemma OpenPartialHomeomorph.isLocalHomeomorphOn (e : OpenPartialHomeomorph X Y) :
     IsLocalHomeomorphOn e e.source :=
   fun _ hx ↦ ⟨e, hx, rfl⟩
 
@@ -102,15 +102,8 @@
         continuousOn_toFun := (continuousOn_congr he).mpr e.continuousOn_toFun },
       hx, rfl⟩
 
-<<<<<<< HEAD
-@[deprecated (since := "2025-07-04")]
-alias PartialHomeomorph.isLocalHomeomorphOn := _root_.PartialHomeomorph.isLocalHomeomorphOn
-=======
-/-- A `OpenPartialHomeomorph` is a local homeomorphism on its source. -/
-lemma OpenPartialHomeomorph.isLocalHomeomorphOn (e : OpenPartialHomeomorph X Y) :
-    IsLocalHomeomorphOn e e.source :=
-  fun _ hx ↦ ⟨e, hx, rfl⟩
->>>>>>> 99382bdb
+@[deprecated (since := "2025-11-05")]
+alias OpenPartialHomeomorph.isLocalHomeomorphOn := _root_.OpenPartialHomeomorph.isLocalHomeomorphOn
 
 variable {g t}
 
@@ -213,14 +206,8 @@
   isLocalHomeomorph_iff_isLocalHomeomorphOn_univ.mpr
     (IsLocalHomeomorphOn.mk f Set.univ fun x _hx ↦ h x)
 
-<<<<<<< HEAD
-@[deprecated (since := "2025-07-04")]
+@[deprecated (since := "2025-11-05")]
 alias Homeomorph.isLocalHomeomorph := _root_.Homeomorph.isLocalHomeomorph
-=======
-/-- A homeomorphism is a local homeomorphism. -/
-lemma Homeomorph.isLocalHomeomorph (h : X ≃ₜ Y) : IsLocalHomeomorph h :=
-  fun _ ↦ ⟨h.toOpenPartialHomeomorph, trivial, rfl⟩
->>>>>>> 99382bdb
 
 variable {g f}
 
