--- conflicted
+++ resolved
@@ -114,8 +114,7 @@
 -/
 structure LocalPredicate extends PrelocalPredicate T where
   /-- A local predicate must be local --- provided that it is locally satisfied, it is also globally
-<<<<<<< HEAD
-    satisfied -/
+  satisfied -/
   locality : IsLocal pred
 
 section Pullback
@@ -315,13 +314,6 @@
     ⟨V, le.hom, congr_fun (ip _ _ ⟨b, V.2⟩ (P.res le.hom _ hs) (P.res le.hom _ ht) eq)⟩
 
 end Properties
-=======
-  satisfied -/
-  locality :
-    ∀ {U : Opens X} (f : ∀ x : U, T x)
-      (_ : ∀ x : U, ∃ (V : Opens X) (_ : x.1 ∈ V) (i : V ⟶ U),
-        pred fun x : V ↦ f (i x : U)), pred f
->>>>>>> 99382bdb
 
 /-- Continuity is a "local" predicate on functions to a fixed topological space `T`.
 -/
@@ -393,7 +385,6 @@
     IsStalkSurj P.sheafify.pred x :=
   fun t ↦ have ⟨U, s, hs, eq⟩ := h t; ⟨U, s, P.sheafifyOf hs, eq⟩
 
-<<<<<<< HEAD
 theorem IsStalkInj.sheafify {x : X} (h : IsStalkInj P.pred x) : IsStalkInj P.sheafify.pred x :=
   fun U V _fU _fV hU hV e ↦
     have ⟨U', mU, iU, hU⟩ := hU ⟨x, U.2⟩
@@ -402,13 +393,8 @@
     ⟨W, iU' ≫ iU, iV' ≫ iV, h⟩
 
 end Sheafify
-=======
+
 namespace PrelocalPredicate
-
-theorem sheafifyOf {T : X → Type*} {P : PrelocalPredicate T} {U : Opens X}
-    {f : ∀ x : U, T x} (h : P.pred f) : P.sheafify.pred f := fun x ↦
-  ⟨U, x.2, 𝟙 _, by convert h⟩
->>>>>>> 99382bdb
 
 /-- For a unary operation (e.g. `x ↦ -x`) defined at each stalk, if a prelocal predicate is closed
 under the operation on each open set (possibly by refinement), then the sheafified predicate is
@@ -566,13 +552,8 @@
   obtain ⟨V, ⟨fV, hV⟩, rfl⟩ := jointly_surjective' tV
   -- Decompose everything into its constituent parts:
   dsimp
-<<<<<<< HEAD
-  simp_rw [stalkToFiber, Function.comp_apply, Colimit.ι_desc_apply] at h
-  specialize w (unop U) (unop V) fU fV hU hV h
-=======
   simp only [stalkToFiber, Types.Colimit.ι_desc_apply] at h
   specialize w (unop U) (unop V) fU hU fV hV h
->>>>>>> 99382bdb
   rcases w with ⟨W, iU, iV, w⟩
   -- and put it back together again in the correct order.
   refine ⟨op W, fun w ↦ fU (iU w : (unop U).1), P.res ?_ _ hU, ?_⟩
