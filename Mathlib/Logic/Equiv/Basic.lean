--- conflicted
+++ resolved
@@ -414,7 +414,6 @@
 variable (ι π) in
 /-- The `Pi`-type `∀ i, π i` is equivalent to the type of sections `f : ι → Σ i, π i` of the
 `Sigma` type such that for all `i` we have `(f i).fst = i`. -/
-<<<<<<< HEAD
 def piEquivSubtypeSigma : (∀ i, π i) ≃ { f : ι → Σ i, π i // ∀ i, (f i).1 = i } where
   toFun f := ⟨fun i ↦ .mk _ (f i), fun _ ↦ rfl⟩
   invFun f i := cast (congr_arg π (f.2 i)) (f.1 i).2
@@ -438,15 +437,6 @@
   congr_fun (congr_arg val (piSubtypeEquivSubtypeSigma.right_inv f)) i
 
 end Sigma
-=======
-def piEquivSubtypeSigma (ι) (π : ι → Type*) :
-    (∀ i, π i) ≃ { f : ι → Σ i, π i // ∀ i, (f i).1 = i } where
-  toFun := fun f => ⟨fun i => ⟨i, f i⟩, fun _ => rfl⟩
-  invFun := fun f i => by rw [← f.2 i]; exact (f.1 i).2
-  right_inv := fun ⟨f, hf⟩ =>
-    Subtype.ext <| funext fun i =>
-      Sigma.eq (hf i).symm <| eq_of_heq <| rec_heq_of_heq _ <| by simp
->>>>>>> 9d82d224
 
 /-- The type of functions `f : ∀ a, β a` such that for all `a` we have `p a (f a)` is equivalent
 to the type of functions `∀ a, {b : β a // p a b}`. -/
