--- conflicted
+++ resolved
@@ -35,15 +35,9 @@
 variable [Semigroup α] {a b c : α}
 
 /-- There are two possible conventions for divisibility, which coincide in a `CommMonoid`.
-<<<<<<< HEAD
-    This matches the convention for ordinals. -/
+This matches the convention for ordinals. -/
 @[to_additive] instance (priority := 100) semigroupDvd : Dvd α :=
   Dvd.mk fun a b ↦ ∃ c, b = a * c
-=======
-This matches the convention for ordinals. -/
-instance (priority := 100) semigroupDvd : Dvd α :=
-  Dvd.mk fun a b => ∃ c, b = a * c
->>>>>>> d6931d91
 
 -- TODO: this used to not have `c` explicit, but that seems to be important
 --       for use with tactics, similar to `Exists.intro`
