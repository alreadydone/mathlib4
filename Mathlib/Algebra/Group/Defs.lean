/-
Copyright (c) 2014 Jeremy Avigad. All rights reserved.
Released under Apache 2.0 license as described in the file LICENSE.
Authors: Jeremy Avigad, Leonardo de Moura, Simon Hudon, Mario Carneiro
-/
import Batteries.Logic
import Mathlib.Algebra.Regular.Defs
import Mathlib.Data.Int.Notation
import Mathlib.Data.Nat.BinaryRec
import Mathlib.Logic.Function.Defs
import Mathlib.Tactic.MkIffOfInductiveProp
import Mathlib.Tactic.OfNat
import Mathlib.Tactic.Simps.Basic

/-!
# Typeclasses for (semi)groups and monoids

In this file we define typeclasses for algebraic structures with one binary operation.
The classes are named `(Add)?(Comm)?(Semigroup|Monoid|Group)`, where `Add` means that
the class uses additive notation and `Comm` means that the class assumes that the binary
operation is commutative.

The file does not contain any lemmas except for

* axioms of typeclasses restated in the root namespace;
* lemmas required for instances.

For basic lemmas about these classes see `Algebra.Group.Basic`.

We register the following instances:

- `Pow M ℕ`, for monoids `M`, and `Pow G ℤ` for groups `G`;
- `SMul ℕ M` for additive monoids `M`, and `SMul ℤ G` for additive groups `G`.

## Notation

- `+`, `-`, `*`, `/`, `^` : the usual arithmetic operations; the underlying functions are
  `Add.add`, `Neg.neg`/`Sub.sub`, `Mul.mul`, `Div.div`, and `HPow.hPow`.

-/

assert_not_exists MonoidWithZero DenselyOrdered Function.const_injective

universe u v w

open Function

variable {G : Type*}

section Mul

variable [Mul G]

/-- `leftMul g` denotes left multiplication by `g` -/
@[to_additive "`leftAdd g` denotes left addition by `g`"]
def leftMul : G → G → G := fun g : G ↦ fun x : G ↦ g * x

/-- `rightMul g` denotes right multiplication by `g` -/
@[to_additive "`rightAdd g` denotes right addition by `g`"]
def rightMul : G → G → G := fun g : G ↦ fun x : G ↦ x * g

attribute [deprecated HMul.hMul "Use (g * ·) instead" (since := "2025-04-08")] leftMul
attribute [deprecated HAdd.hAdd "Use (g + ·) instead" (since := "2025-04-08")] leftAdd

attribute [deprecated HMul.hMul "Use (· * g) instead" (since := "2025-04-08")] rightMul
attribute [deprecated HAdd.hAdd "Use (· + g) instead" (since := "2025-04-08")] rightAdd

/-- A mixin for left cancellative multiplication. -/
@[mk_iff] class IsLeftCancelMul (G : Type u) [Mul G] : Prop where
<<<<<<< HEAD
  /-- Multiplication is left cancellative. -/
  protected mul_left_cancel (a : G) : IsLeftRegular a
/-- A mixin for right cancellative multiplication. -/
@[mk_iff] class IsRightCancelMul (G : Type u) [Mul G] : Prop where
  /-- Multiplication is right cancellative. -/
=======
  /-- Multiplication is left cancellative (i.e. left regular). -/
  protected mul_left_cancel (a : G) : IsLeftRegular a
/-- A mixin for right cancellative multiplication. -/
@[mk_iff] class IsRightCancelMul (G : Type u) [Mul G] : Prop where
  /-- Multiplication is right cancellative (i.e. right regular). -/
>>>>>>> d0323fbd
  protected mul_right_cancel (a : G) : IsRightRegular a
/-- A mixin for cancellative multiplication. -/
@[mk_iff]
class IsCancelMul (G : Type u) [Mul G] : Prop extends IsLeftCancelMul G, IsRightCancelMul G

/-- A mixin for left cancellative addition. -/
class IsLeftCancelAdd (G : Type u) [Add G] : Prop where
<<<<<<< HEAD
  /-- Addition is left cancellative. -/
=======
  /-- Addition is left cancellative (i.e. left regular). -/
>>>>>>> d0323fbd
  protected add_left_cancel (a : G) : IsAddLeftRegular a

attribute [to_additive IsLeftCancelAdd] IsLeftCancelMul
attribute [to_additive] isLeftCancelMul_iff

/-- A mixin for right cancellative addition. -/
class IsRightCancelAdd (G : Type u) [Add G] : Prop where
<<<<<<< HEAD
  /-- Addition is right cancellative. -/
=======
  /-- Addition is right cancellative (i.e. right regular). -/
>>>>>>> d0323fbd
  protected add_right_cancel (a : G) : IsAddRightRegular a

attribute [to_additive IsRightCancelAdd] IsRightCancelMul
attribute [to_additive] isRightCancelMul_iff

/-- A mixin for cancellative addition. -/
@[mk_iff]
class IsCancelAdd (G : Type u) [Add G] : Prop extends IsLeftCancelAdd G, IsRightCancelAdd G

attribute [to_additive IsCancelAdd] IsCancelMul
attribute [to_additive] isCancelMul_iff

section Regular

variable {R : Type*}

@[to_additive] theorem isCancelMul_iff_forall_isRegular [Mul R] :
    IsCancelMul R ↔ ∀ r : R, IsRegular r := by
  rw [isCancelMul_iff, isLeftCancelMul_iff, isRightCancelMul_iff, ← forall_and]
  exact forall_congr' fun _ ↦ isRegular_iff.symm

/-- If all multiplications cancel on the left then every element is left-regular. -/
@[to_additive "If all additions cancel on the left then every element is add-left-regular."]
theorem IsLeftRegular.all [Mul R] [IsLeftCancelMul R] (g : R) : IsLeftRegular g :=
  (isLeftCancelMul_iff R).mp ‹_› _

/-- If all multiplications cancel on the right then every element is right-regular. -/
@[to_additive "If all additions cancel on the right then every element is add-right-regular."]
theorem IsRightRegular.all [Mul R] [IsRightCancelMul R] (g : R) : IsRightRegular g :=
  (isRightCancelMul_iff R).mp ‹_› _

/-- If all multiplications cancel then every element is regular. -/
@[to_additive "If all additions cancel then every element is add-regular."]
theorem IsRegular.all [Mul R] [IsCancelMul R] (g : R) : IsRegular g := ⟨.all g, .all g⟩

end Regular

section IsLeftCancelMul

variable [IsLeftCancelMul G] {a b c : G}

@[to_additive]
theorem mul_left_cancel : a * b = a * c → b = c :=
  (IsLeftCancelMul.mul_left_cancel a ·)

@[to_additive]
theorem mul_left_cancel_iff : a * b = a * c ↔ b = c :=
  ⟨mul_left_cancel, congrArg _⟩

@[to_additive]
theorem mul_right_injective (a : G) : Injective (a * ·) := fun _ _ ↦ mul_left_cancel

@[to_additive (attr := simp)]
theorem mul_right_inj (a : G) {b c : G} : a * b = a * c ↔ b = c :=
  (mul_right_injective a).eq_iff

@[to_additive]
theorem mul_ne_mul_right (a : G) {b c : G} : a * b ≠ a * c ↔ b ≠ c :=
  (mul_right_injective a).ne_iff

end IsLeftCancelMul

section IsRightCancelMul

variable [IsRightCancelMul G] {a b c : G}

@[to_additive]
theorem mul_right_cancel : a * b = c * b → a = c :=
  (IsRightCancelMul.mul_right_cancel b ·)

@[to_additive]
theorem mul_right_cancel_iff : b * a = c * a ↔ b = c :=
  ⟨mul_right_cancel, congrArg (· * a)⟩

@[to_additive]
theorem mul_left_injective (a : G) : Function.Injective (· * a) := fun _ _ ↦ mul_right_cancel

@[to_additive (attr := simp)]
theorem mul_left_inj (a : G) {b c : G} : b * a = c * a ↔ b = c :=
  (mul_left_injective a).eq_iff

@[to_additive]
theorem mul_ne_mul_left (a : G) {b c : G} : b * a ≠ c * a ↔ b ≠ c :=
  (mul_left_injective a).ne_iff

end IsRightCancelMul

end Mul

/-- A semigroup is a type with an associative `(*)`. -/
@[ext]
class Semigroup (G : Type u) extends Mul G where
  /-- Multiplication is associative -/
  protected mul_assoc : ∀ a b c : G, a * b * c = a * (b * c)

/-- An additive semigroup is a type with an associative `(+)`. -/
@[ext]
class AddSemigroup (G : Type u) extends Add G where
  /-- Addition is associative -/
  protected add_assoc : ∀ a b c : G, a + b + c = a + (b + c)

attribute [to_additive] Semigroup

section Semigroup

variable [Semigroup G]

@[to_additive]
theorem mul_assoc : ∀ a b c : G, a * b * c = a * (b * c) :=
  Semigroup.mul_assoc

end Semigroup

/-- A commutative additive magma is a type with an addition which commutes. -/
@[ext]
class AddCommMagma (G : Type u) extends Add G where
  /-- Addition is commutative in an commutative additive magma. -/
  protected add_comm : ∀ a b : G, a + b = b + a

/-- A commutative multiplicative magma is a type with a multiplication which commutes. -/
@[ext]
class CommMagma (G : Type u) extends Mul G where
  /-- Multiplication is commutative in a commutative multiplicative magma. -/
  protected mul_comm : ∀ a b : G, a * b = b * a

attribute [to_additive] CommMagma

/-- A commutative semigroup is a type with an associative commutative `(*)`. -/
@[ext]
class CommSemigroup (G : Type u) extends Semigroup G, CommMagma G where

/-- A commutative additive semigroup is a type with an associative commutative `(+)`. -/
@[ext]
class AddCommSemigroup (G : Type u) extends AddSemigroup G, AddCommMagma G where

attribute [to_additive] CommSemigroup

section CommMagma

variable [CommMagma G]

@[to_additive]
theorem mul_comm : ∀ a b : G, a * b = b * a := CommMagma.mul_comm

/-- Any `CommMagma G` that satisfies `IsRightCancelMul G` also satisfies `IsLeftCancelMul G`. -/
@[to_additive AddCommMagma.IsRightCancelAdd.toIsLeftCancelAdd "Any `AddCommMagma G` that satisfies
`IsRightCancelAdd G` also satisfies `IsLeftCancelAdd G`."]
lemma CommMagma.IsRightCancelMul.toIsLeftCancelMul (G : Type u) [CommMagma G] [IsRightCancelMul G] :
    IsLeftCancelMul G :=
  ⟨fun _ _ _ h => mul_right_cancel <| (mul_comm _ _).trans (h.trans (mul_comm _ _))⟩

/-- Any `CommMagma G` that satisfies `IsLeftCancelMul G` also satisfies `IsRightCancelMul G`. -/
@[to_additive AddCommMagma.IsLeftCancelAdd.toIsRightCancelAdd "Any `AddCommMagma G` that satisfies
`IsLeftCancelAdd G` also satisfies `IsRightCancelAdd G`."]
lemma CommMagma.IsLeftCancelMul.toIsRightCancelMul (G : Type u) [CommMagma G] [IsLeftCancelMul G] :
    IsRightCancelMul G :=
  ⟨fun _ _ _ h => mul_left_cancel <| (mul_comm _ _).trans (h.trans (mul_comm _ _))⟩

/-- Any `CommMagma G` that satisfies `IsLeftCancelMul G` also satisfies `IsCancelMul G`. -/
@[to_additive AddCommMagma.IsLeftCancelAdd.toIsCancelAdd "Any `AddCommMagma G` that satisfies
`IsLeftCancelAdd G` also satisfies `IsCancelAdd G`."]
lemma CommMagma.IsLeftCancelMul.toIsCancelMul (G : Type u) [CommMagma G] [IsLeftCancelMul G] :
    IsCancelMul G := { CommMagma.IsLeftCancelMul.toIsRightCancelMul G with }

/-- Any `CommMagma G` that satisfies `IsRightCancelMul G` also satisfies `IsCancelMul G`. -/
@[to_additive AddCommMagma.IsRightCancelAdd.toIsCancelAdd "Any `AddCommMagma G` that satisfies
`IsRightCancelAdd G` also satisfies `IsCancelAdd G`."]
lemma CommMagma.IsRightCancelMul.toIsCancelMul (G : Type u) [CommMagma G] [IsRightCancelMul G] :
    IsCancelMul G := { CommMagma.IsRightCancelMul.toIsLeftCancelMul G with }

end CommMagma

/-- A `LeftCancelSemigroup` is a semigroup such that `a * b = a * c` implies `b = c`. -/
@[ext]
class LeftCancelSemigroup (G : Type u) extends Semigroup G, IsLeftCancelMul G

library_note "lower cancel priority" /--
We lower the priority of inheriting from cancellative structures.
This attempts to avoid expensive checks involving bundling and unbundling with the `IsDomain` class.
since `IsDomain` already depends on `Semiring`, we can synthesize that one first.
Zulip discussion: https://leanprover.zulipchat.com/#narrow/stream/113488-general/topic/Why.20is.20.60simpNF.60.20complaining.20here.3F
-/
attribute [instance 75] LeftCancelSemigroup.toSemigroup -- See note [lower cancel priority]

/-- An `AddLeftCancelSemigroup` is an additive semigroup such that
`a + b = a + c` implies `b = c`. -/
@[ext]
class AddLeftCancelSemigroup (G : Type u) extends AddSemigroup G, IsLeftCancelAdd G

attribute [instance 75] AddLeftCancelSemigroup.toAddSemigroup -- See note [lower cancel priority]

attribute [to_additive] LeftCancelSemigroup

/-- Any `LeftCancelSemigroup` satisfies `IsLeftCancelMul`. -/
add_decl_doc LeftCancelSemigroup.toIsLeftCancelMul

/-- Any `AddLeftCancelSemigroup` satisfies `IsLeftCancelAdd`. -/
add_decl_doc AddLeftCancelSemigroup.toIsLeftCancelAdd

/-- A `RightCancelSemigroup` is a semigroup such that `a * b = c * b` implies `a = c`. -/
@[ext]
class RightCancelSemigroup (G : Type u) extends Semigroup G, IsRightCancelMul G

attribute [instance 75] RightCancelSemigroup.toSemigroup -- See note [lower cancel priority]

/-- An `AddRightCancelSemigroup` is an additive semigroup such that
`a + b = c + b` implies `a = c`. -/
@[ext]
class AddRightCancelSemigroup (G : Type u) extends AddSemigroup G, IsRightCancelAdd G

attribute [instance 75] AddRightCancelSemigroup.toAddSemigroup -- See note [lower cancel priority]

attribute [to_additive] RightCancelSemigroup

/-- Any `RightCancelSemigroup` satisfies `IsRightCancelMul`. -/
add_decl_doc RightCancelSemigroup.toIsRightCancelMul

/-- Any `AddRightCancelSemigroup` satisfies `IsRightCancelAdd`. -/
add_decl_doc AddRightCancelSemigroup.toIsRightCancelAdd

/-- Typeclass for expressing that a type `M` with multiplication and a one satisfies
`1 * a = a` and `a * 1 = a` for all `a : M`. -/
class MulOneClass (M : Type u) extends One M, Mul M where
  /-- One is a left neutral element for multiplication -/
  protected one_mul : ∀ a : M, 1 * a = a
  /-- One is a right neutral element for multiplication -/
  protected mul_one : ∀ a : M, a * 1 = a

/-- Typeclass for expressing that a type `M` with addition and a zero satisfies
`0 + a = a` and `a + 0 = a` for all `a : M`. -/
class AddZeroClass (M : Type u) extends Zero M, Add M where
  /-- Zero is a left neutral element for addition -/
  protected zero_add : ∀ a : M, 0 + a = a
  /-- Zero is a right neutral element for addition -/
  protected add_zero : ∀ a : M, a + 0 = a

attribute [to_additive] MulOneClass

@[to_additive (attr := ext)]
theorem MulOneClass.ext {M : Type u} : ∀ ⦃m₁ m₂ : MulOneClass M⦄, m₁.mul = m₂.mul → m₁ = m₂ := by
  rintro @⟨⟨one₁⟩, ⟨mul₁⟩, one_mul₁, mul_one₁⟩ @⟨⟨one₂⟩, ⟨mul₂⟩, one_mul₂, mul_one₂⟩ ⟨rfl⟩
  -- FIXME (See https://github.com/leanprover/lean4/issues/1711)
  -- congr
  suffices one₁ = one₂ by cases this; rfl
  exact (one_mul₂ one₁).symm.trans (mul_one₁ one₂)

section MulOneClass

variable {M : Type u} [MulOneClass M]

@[to_additive (attr := simp)]
theorem one_mul : ∀ a : M, 1 * a = a :=
  MulOneClass.one_mul

@[to_additive (attr := simp)]
theorem mul_one : ∀ a : M, a * 1 = a :=
  MulOneClass.mul_one

end MulOneClass

section

variable {M : Type u}

attribute [to_additive existing] npowRec

variable [One M] [Semigroup M] (m n : ℕ) (hn : n ≠ 0) (a : M) (ha : 1 * a = a)
include hn ha

@[to_additive] theorem npowRec_add : npowRec (m + n) a = npowRec m a * npowRec n a := by
  obtain _ | n := n; · exact (hn rfl).elim
  induction n with
  | zero => simp only [npowRec, ha]
  | succ n ih => rw [← Nat.add_assoc, npowRec, ih n.succ_ne_zero]; simp only [npowRec, mul_assoc]

@[to_additive] theorem npowRec_succ : npowRec (n + 1) a = a * npowRec n a := by
  rw [Nat.add_comm, npowRec_add 1 n hn a ha, npowRec, npowRec, ha]

end

library_note "forgetful inheritance"/--
Suppose that one can put two mathematical structures on a type, a rich one `R` and a poor one
`P`, and that one can deduce the poor structure from the rich structure through a map `F` (called a
forgetful functor) (think `R = MetricSpace` and `P = TopologicalSpace`). A possible
implementation would be to have a type class `rich` containing a field `R`, a type class `poor`
containing a field `P`, and an instance from `rich` to `poor`. However, this creates diamond
problems, and a better approach is to let `rich` extend `poor` and have a field saying that
`F R = P`.

To illustrate this, consider the pair `MetricSpace` / `TopologicalSpace`. Consider the topology
on a product of two metric spaces. With the first approach, it could be obtained by going first from
each metric space to its topology, and then taking the product topology. But it could also be
obtained by considering the product metric space (with its sup distance) and then the topology
coming from this distance. These would be the same topology, but not definitionally, which means
that from the point of view of Lean's kernel, there would be two different `TopologicalSpace`
instances on the product. This is not compatible with the way instances are designed and used:
there should be at most one instance of a kind on each type. This approach has created an instance
diamond that does not commute definitionally.

The second approach solves this issue. Now, a metric space contains both a distance, a topology, and
a proof that the topology coincides with the one coming from the distance. When one defines the
product of two metric spaces, one uses the sup distance and the product topology, and one has to
give the proof that the sup distance induces the product topology. Following both sides of the
instance diamond then gives rise (definitionally) to the product topology on the product space.

Another approach would be to have the rich type class take the poor type class as an instance
parameter. It would solve the diamond problem, but it would lead to a blow up of the number
of type classes one would need to declare to work with complicated classes, say a real inner
product space, and would create exponential complexity when working with products of
such complicated spaces, that are avoided by bundling things carefully as above.

Note that this description of this specific case of the product of metric spaces is oversimplified
compared to mathlib, as there is an intermediate typeclass between `MetricSpace` and
`TopologicalSpace` called `UniformSpace`. The above scheme is used at both levels, embedding a
topology in the uniform space structure, and a uniform structure in the metric space structure.

Note also that, when `P` is a proposition, there is no such issue as any two proofs of `P` are
definitionally equivalent in Lean.

To avoid boilerplate, there are some designs that can automatically fill the poor fields when
creating a rich structure if one doesn't want to do something special about them. For instance,
in the definition of metric spaces, default tactics fill the uniform space fields if they are
not given explicitly. One can also have a helper function creating the rich structure from a
structure with fewer fields, where the helper function fills the remaining fields. See for instance
`UniformSpace.ofCore` or `RealInnerProduct.ofCore`.

For more details on this question, called the forgetful inheritance pattern, see [Competing
inheritance paths in dependent type theory: a case study in functional
analysis](https://hal.inria.fr/hal-02463336).
-/


/-!
### Design note on `AddMonoid` and `Monoid`

An `AddMonoid` has a natural `ℕ`-action, defined by `n • a = a + ... + a`, that we want to declare
as an instance as it makes it possible to use the language of linear algebra. However, there are
often other natural `ℕ`-actions. For instance, for any semiring `R`, the space of polynomials
`Polynomial R` has a natural `R`-action defined by multiplication on the coefficients. This means
that `Polynomial ℕ` would have two natural `ℕ`-actions, which are equal but not defeq. The same
goes for linear maps, tensor products, and so on (and even for `ℕ` itself).

To solve this issue, we embed an `ℕ`-action in the definition of an `AddMonoid` (which is by
default equal to the naive action `a + ... + a`, but can be adjusted when needed), and declare
a `SMul ℕ α` instance using this action. See Note [forgetful inheritance] for more
explanations on this pattern.

For example, when we define `Polynomial R`, then we declare the `ℕ`-action to be by multiplication
on each coefficient (using the `ℕ`-action on `R` that comes from the fact that `R` is
an `AddMonoid`). In this way, the two natural `SMul ℕ (Polynomial ℕ)` instances are defeq.

The tactic `to_additive` transfers definitions and results from multiplicative monoids to additive
monoids. To work, it has to map fields to fields. This means that we should also add corresponding
fields to the multiplicative structure `Monoid`, which could solve defeq problems for powers if
needed. These problems do not come up in practice, so most of the time we will not need to adjust
the `npow` field when defining multiplicative objects.
-/

/-- Exponentiation by repeated squaring. -/
@[to_additive "Scalar multiplication by repeated self-addition,
the additive version of exponentiation by repeated squaring."]
def npowBinRec {M : Type*} [One M] [Mul M] (k : ℕ) : M → M :=
  npowBinRec.go k 1
where
  /-- Auxiliary tail-recursive implementation for `npowBinRec`. -/
  @[to_additive nsmulBinRec.go "Auxiliary tail-recursive implementation for `nsmulBinRec`."]
  go (k : ℕ) : M → M → M :=
    k.binaryRec (fun y _ ↦ y) fun bn _n fn y x ↦ fn (cond bn (y * x) y) (x * x)

/--
A variant of `npowRec` which is a semigroup homomorphism from `ℕ₊` to `M`.
-/
def npowRec' {M : Type*} [One M] [Mul M] : ℕ → M → M
  | 0, _ => 1
  | 1, m => m
  | k + 2, m => npowRec' (k + 1) m * m

/--
A variant of `nsmulRec` which is a semigroup homomorphism from `ℕ₊` to `M`.
-/
def nsmulRec' {M : Type*} [Zero M] [Add M] : ℕ → M → M
  | 0, _ => 0
  | 1, m => m
  | k + 2, m => nsmulRec' (k + 1) m + m

attribute [to_additive existing] npowRec'

@[to_additive]
theorem npowRec'_succ {M : Type*} [Mul M] [One M] {k : ℕ} (_ : k ≠ 0) (m : M) :
    npowRec' (k + 1) m = npowRec' k m * m :=
  match k with
  | _ + 1 => rfl

@[to_additive]
theorem npowRec'_two_mul {M : Type*} [Semigroup M] [One M] (k : ℕ) (m : M) :
    npowRec' (2 * k) m = npowRec' k (m * m) := by
  induction k using Nat.strongRecOn with
  | ind k' ih =>
    match k' with
    | 0 => rfl
    | 1 => simp [npowRec']
    | k + 2 => simp [npowRec', ← mul_assoc, Nat.mul_add, ← ih]

@[to_additive]
theorem npowRec'_mul_comm {M : Type*} [Semigroup M] [One M] {k : ℕ} (k0 : k ≠ 0) (m : M) :
    m * npowRec' k m = npowRec' k m * m := by
  induction k using Nat.strongRecOn with
  | ind k' ih =>
    match k' with
    | 1 => simp [npowRec']
    | k + 2 => simp [npowRec', ← mul_assoc, ih]

@[to_additive]
theorem npowRec_eq {M : Type*} [Semigroup M] [One M] (k : ℕ) (m : M) :
    npowRec (k + 1) m = 1 * npowRec' (k + 1) m := by
  induction k using Nat.strongRecOn with
  | ind k' ih =>
    match k' with
    | 0 => rfl
    | k + 1 =>
      rw [npowRec, npowRec'_succ k.succ_ne_zero, ← mul_assoc]
      congr
      simp [ih]

@[to_additive]
theorem npowBinRec.go_spec {M : Type*} [Semigroup M] [One M] (k : ℕ) (m n : M) :
    npowBinRec.go (k + 1) m n = m * npowRec' (k + 1) n := by
  unfold go
  generalize hk : k + 1 = k'
  replace hk : k' ≠ 0 := by omega
  induction k' using Nat.binaryRecFromOne generalizing n m with
  | z₀ => simp at hk
  | z₁ => simp [npowRec']
  | f b k' k'0 ih =>
    rw [Nat.binaryRec_eq _ _ (Or.inl rfl), ih _ _ k'0]
    cases b <;> simp only [Nat.bit, cond_false, cond_true, npowRec'_two_mul]
    rw [npowRec'_succ (by omega), npowRec'_two_mul, ← npowRec'_two_mul,
      ← npowRec'_mul_comm (by omega), mul_assoc]

/--
An abbreviation for `npowRec` with an additional typeclass assumption on associativity
so that we can use `@[csimp]` to replace it with an implementation by repeated squaring
in compiled code.
-/
@[to_additive
"An abbreviation for `nsmulRec` with an additional typeclass assumptions on associativity
so that we can use `@[csimp]` to replace it with an implementation by repeated doubling in compiled
code as an automatic parameter."]
abbrev npowRecAuto {M : Type*} [Semigroup M] [One M] (k : ℕ) (m : M) : M :=
  npowRec k m

/--
An abbreviation for `npowBinRec` with an additional typeclass assumption on associativity
so that we can use it in `@[csimp]` for more performant code generation.
-/
@[to_additive
"An abbreviation for `nsmulBinRec` with an additional typeclass assumption on associativity
so that we can use it in `@[csimp]` for more performant code generation
as an automatic parameter."]
abbrev npowBinRecAuto {M : Type*} [Semigroup M] [One M] (k : ℕ) (m : M) : M :=
  npowBinRec k m

@[to_additive (attr := csimp)]
theorem npowRec_eq_npowBinRec : @npowRecAuto = @npowBinRecAuto := by
  funext M _ _ k m
  rw [npowBinRecAuto, npowRecAuto, npowBinRec]
  match k with
  | 0 => rw [npowRec, npowBinRec.go, Nat.binaryRec_zero]
  | k + 1 => rw [npowBinRec.go_spec, npowRec_eq]

/-- An `AddMonoid` is an `AddSemigroup` with an element `0` such that `0 + a = a + 0 = a`. -/
class AddMonoid (M : Type u) extends AddSemigroup M, AddZeroClass M where
  /-- Multiplication by a natural number.
  Set this to `nsmulRec` unless `Module` diamonds are possible. -/
  protected nsmul : ℕ → M → M
  /-- Multiplication by `(0 : ℕ)` gives `0`. -/
  protected nsmul_zero : ∀ x, nsmul 0 x = 0 := by intros; rfl
  /-- Multiplication by `(n + 1 : ℕ)` behaves as expected. -/
  protected nsmul_succ : ∀ (n : ℕ) (x), nsmul (n + 1) x = nsmul n x + x := by intros; rfl

attribute [instance 150] AddSemigroup.toAdd
attribute [instance 50] AddZeroClass.toAdd

/-- A `Monoid` is a `Semigroup` with an element `1` such that `1 * a = a * 1 = a`. -/
@[to_additive]
class Monoid (M : Type u) extends Semigroup M, MulOneClass M where
  /-- Raising to the power of a natural number. -/
  protected npow : ℕ → M → M := npowRecAuto
  /-- Raising to the power `(0 : ℕ)` gives `1`. -/
  protected npow_zero : ∀ x, npow 0 x = 1 := by intros; rfl
  /-- Raising to the power `(n + 1 : ℕ)` behaves as expected. -/
  protected npow_succ : ∀ (n : ℕ) (x), npow (n + 1) x = npow n x * x := by intros; rfl

@[default_instance high] instance Monoid.toNatPow {M : Type*} [Monoid M] : Pow M ℕ :=
  ⟨fun x n ↦ Monoid.npow n x⟩

instance AddMonoid.toNatSMul {M : Type*} [AddMonoid M] : SMul ℕ M :=
  ⟨AddMonoid.nsmul⟩

attribute [to_additive existing toNatSMul] Monoid.toNatPow

section Monoid
variable {M : Type*} [Monoid M] {a b c : M}

@[to_additive (attr := simp) nsmul_eq_smul]
theorem npow_eq_pow (n : ℕ) (x : M) : Monoid.npow n x = x ^ n :=
  rfl

@[to_additive] lemma left_inv_eq_right_inv (hba : b * a = 1) (hac : a * c = 1) : b = c := by
  rw [← one_mul c, ← hba, mul_assoc, hac, mul_one b]

-- This lemma is higher priority than later `zero_smul` so that the `simpNF` is happy
@[to_additive (attr := simp high) zero_nsmul]
theorem pow_zero (a : M) : a ^ 0 = 1 :=
  Monoid.npow_zero _

@[to_additive succ_nsmul]
theorem pow_succ (a : M) (n : ℕ) : a ^ (n + 1) = a ^ n * a :=
  Monoid.npow_succ n a

@[to_additive (attr := simp) one_nsmul]
lemma pow_one (a : M) : a ^ 1 = a := by rw [pow_succ, pow_zero, one_mul]

@[to_additive succ_nsmul'] lemma pow_succ' (a : M) : ∀ n, a ^ (n + 1) = a * a ^ n
  | 0 => by simp
  | n + 1 => by rw [pow_succ _ n, pow_succ, pow_succ', mul_assoc]

@[to_additive] lemma mul_pow_mul (a b : M) (n : ℕ) :
    (a * b) ^ n * a = a * (b * a) ^ n := by
  induction n with
  | zero => simp
  | succ n ih => simp [pow_succ', ← ih, mul_assoc]

@[to_additive]
lemma pow_mul_comm' (a : M) (n : ℕ) : a ^ n * a = a * a ^ n := by rw [← pow_succ, pow_succ']

/-- Note that most of the lemmas about powers of two refer to it as `sq`. -/
@[to_additive two_nsmul] lemma pow_two (a : M) : a ^ 2 = a * a := by rw [pow_succ, pow_one]

-- TODO: Should `alias` automatically transfer `to_additive` statements?
@[to_additive existing two_nsmul] alias sq := pow_two

@[to_additive three'_nsmul]
lemma pow_three' (a : M) : a ^ 3 = a * a * a := by rw [pow_succ, pow_two]

@[to_additive three_nsmul]
lemma pow_three (a : M) : a ^ 3 = a * (a * a) := by rw [pow_succ', pow_two]

-- This lemma is higher priority than later `smul_zero` so that the `simpNF` is happy
@[to_additive (attr := simp high) nsmul_zero] lemma one_pow : ∀ n, (1 : M) ^ n = 1
  | 0 => pow_zero _
  | n + 1 => by rw [pow_succ, one_pow, one_mul]

@[to_additive add_nsmul]
lemma pow_add (a : M) (m : ℕ) : ∀ n, a ^ (m + n) = a ^ m * a ^ n
  | 0 => by rw [Nat.add_zero, pow_zero, mul_one]
  | n + 1 => by rw [pow_succ, ← mul_assoc, ← pow_add, ← pow_succ, Nat.add_assoc]

@[to_additive] lemma pow_mul_comm (a : M) (m n : ℕ) : a ^ m * a ^ n = a ^ n * a ^ m := by
  rw [← pow_add, ← pow_add, Nat.add_comm]

@[to_additive mul_nsmul] lemma pow_mul (a : M) (m : ℕ) : ∀ n, a ^ (m * n) = (a ^ m) ^ n
  | 0 => by rw [Nat.mul_zero, pow_zero, pow_zero]
  | n + 1 => by rw [Nat.mul_succ, pow_add, pow_succ, pow_mul]

@[to_additive mul_nsmul']
lemma pow_mul' (a : M) (m n : ℕ) : a ^ (m * n) = (a ^ n) ^ m := by rw [Nat.mul_comm, pow_mul]

@[to_additive nsmul_left_comm]
lemma pow_right_comm (a : M) (m n : ℕ) : (a ^ m) ^ n = (a ^ n) ^ m := by
  rw [← pow_mul, Nat.mul_comm, pow_mul]

end Monoid

/-- An additive commutative monoid is an additive monoid with commutative `(+)`. -/
class AddCommMonoid (M : Type u) extends AddMonoid M, AddCommSemigroup M

/-- A commutative monoid is a monoid with commutative `(*)`. -/
@[to_additive]
class CommMonoid (M : Type u) extends Monoid M, CommSemigroup M

section LeftCancelMonoid

/-- An additive monoid in which addition is left-cancellative.
Main examples are `ℕ` and groups. This is the right typeclass for many sum lemmas, as having a zero
is useful to define the sum over the empty set, so `AddLeftCancelSemigroup` is not enough. -/
class AddLeftCancelMonoid (M : Type u) extends AddMonoid M, AddLeftCancelSemigroup M

attribute [instance 75] AddLeftCancelMonoid.toAddMonoid -- See note [lower cancel priority]

/-- A monoid in which multiplication is left-cancellative. -/
@[to_additive]
class LeftCancelMonoid (M : Type u) extends Monoid M, LeftCancelSemigroup M

attribute [instance 75] LeftCancelMonoid.toMonoid -- See note [lower cancel priority]

end LeftCancelMonoid

section RightCancelMonoid

/-- An additive monoid in which addition is right-cancellative.
Main examples are `ℕ` and groups. This is the right typeclass for many sum lemmas, as having a zero
is useful to define the sum over the empty set, so `AddRightCancelSemigroup` is not enough. -/
class AddRightCancelMonoid (M : Type u) extends AddMonoid M, AddRightCancelSemigroup M

attribute [instance 75] AddRightCancelMonoid.toAddMonoid -- See note [lower cancel priority]

/-- A monoid in which multiplication is right-cancellative. -/
@[to_additive]
class RightCancelMonoid (M : Type u) extends Monoid M, RightCancelSemigroup M

attribute [instance 75] RightCancelMonoid.toMonoid -- See note [lower cancel priority]

end RightCancelMonoid

section CancelMonoid

/-- An additive monoid in which addition is cancellative on both sides.
Main examples are `ℕ` and groups. This is the right typeclass for many sum lemmas, as having a zero
is useful to define the sum over the empty set, so `AddRightCancelMonoid` is not enough. -/
class AddCancelMonoid (M : Type u) extends AddLeftCancelMonoid M, AddRightCancelMonoid M

/-- A monoid in which multiplication is cancellative. -/
@[to_additive]
class CancelMonoid (M : Type u) extends LeftCancelMonoid M, RightCancelMonoid M

/-- Commutative version of `AddCancelMonoid`. -/
class AddCancelCommMonoid (M : Type u) extends AddCommMonoid M, AddLeftCancelMonoid M

attribute [instance 75] AddCancelCommMonoid.toAddCommMonoid -- See note [lower cancel priority]

/-- Commutative version of `CancelMonoid`. -/
@[to_additive]
class CancelCommMonoid (M : Type u) extends CommMonoid M, LeftCancelMonoid M

attribute [instance 75] CancelCommMonoid.toCommMonoid -- See note [lower cancel priority]

-- see Note [lower instance priority]
@[to_additive]
instance (priority := 100) CancelCommMonoid.toCancelMonoid (M : Type u) [CancelCommMonoid M] :
    CancelMonoid M :=
  { CommMagma.IsLeftCancelMul.toIsRightCancelMul M with }

/-- Any `CancelMonoid G` satisfies `IsCancelMul G`. -/
@[to_additive toIsCancelAdd "Any `AddCancelMonoid G` satisfies `IsCancelAdd G`."]
instance (priority := 100) CancelMonoid.toIsCancelMul (M : Type u) [CancelMonoid M] :
    IsCancelMul M where

end CancelMonoid

/-- The fundamental power operation in a group. `zpowRec n a = a*a*...*a` n times, for integer `n`.
Use instead `a ^ n`, which has better definitional behavior. -/
def zpowRec [One G] [Mul G] [Inv G] (npow : ℕ → G → G := npowRec) : ℤ → G → G
  | Int.ofNat n, a => npow n a
  | Int.negSucc n, a => (npow n.succ a)⁻¹

/-- The fundamental scalar multiplication in an additive group. `zpowRec n a = a+a+...+a` n
times, for integer `n`. Use instead `n • a`, which has better definitional behavior. -/
def zsmulRec [Zero G] [Add G] [Neg G] (nsmul : ℕ → G → G := nsmulRec) : ℤ → G → G
  | Int.ofNat n, a => nsmul n a
  | Int.negSucc n, a => -nsmul n.succ a

attribute [to_additive existing] zpowRec

section InvolutiveInv

/-- Auxiliary typeclass for types with an involutive `Neg`. -/
class InvolutiveNeg (A : Type*) extends Neg A where
  protected neg_neg : ∀ x : A, - -x = x

/-- Auxiliary typeclass for types with an involutive `Inv`. -/
@[to_additive]
class InvolutiveInv (G : Type*) extends Inv G where
  protected inv_inv : ∀ x : G, x⁻¹⁻¹ = x

variable [InvolutiveInv G]

@[to_additive (attr := simp)]
theorem inv_inv (a : G) : a⁻¹⁻¹ = a :=
  InvolutiveInv.inv_inv _

end InvolutiveInv

/-!
### Design note on `DivInvMonoid`/`SubNegMonoid` and `DivisionMonoid`/`SubtractionMonoid`

Those two pairs of made-up classes fulfill slightly different roles.

`DivInvMonoid`/`SubNegMonoid` provides the minimum amount of information to define the
`ℤ` action (`zpow` or `zsmul`). Further, it provides a `div` field, matching the forgetful
inheritance pattern. This is useful to shorten extension clauses of stronger structures (`Group`,
`GroupWithZero`, `DivisionRing`, `Field`) and for a few structures with a rather weak
pseudo-inverse (`Matrix`).

`DivisionMonoid`/`SubtractionMonoid` is targeted at structures with stronger pseudo-inverses. It
is an ad hoc collection of axioms that are mainly respected by three things:
* Groups
* Groups with zero
* The pointwise monoids `Set α`, `Finset α`, `Filter α`

It acts as a middle ground for structures with an inversion operator that plays well with
multiplication, except for the fact that it might not be a true inverse (`a / a ≠ 1` in general).
The axioms are pretty arbitrary (many other combinations are equivalent to it), but they are
independent:
* Without `DivisionMonoid.div_eq_mul_inv`, you can define `/` arbitrarily.
* Without `DivisionMonoid.inv_inv`, you can consider `WithTop Unit` with `a⁻¹ = ⊤` for all `a`.
* Without `DivisionMonoid.mul_inv_rev`, you can consider `WithTop α` with `a⁻¹ = a` for all `a`
  where `α` non commutative.
* Without `DivisionMonoid.inv_eq_of_mul`, you can consider any `CommMonoid` with `a⁻¹ = a` for all
  `a`.

As a consequence, a few natural structures do not fit in this framework. For example, `ENNReal`
respects everything except for the fact that `(0 * ∞)⁻¹ = 0⁻¹ = ∞` while `∞⁻¹ * 0⁻¹ = 0 * ∞ = 0`.
-/

/-- In a class equipped with instances of both `Monoid` and `Inv`, this definition records what the
default definition for `Div` would be: `a * b⁻¹`.  This is later provided as the default value for
the `Div` instance in `DivInvMonoid`.

We keep it as a separate definition rather than inlining it in `DivInvMonoid` so that the `Div`
field of individual `DivInvMonoid`s constructed using that default value will not be unfolded at
`.instance` transparency. -/
def DivInvMonoid.div' {G : Type u} [Monoid G] [Inv G] (a b : G) : G := a * b⁻¹

/-- A `DivInvMonoid` is a `Monoid` with operations `/` and `⁻¹` satisfying
`div_eq_mul_inv : ∀ a b, a / b = a * b⁻¹`.

This deduplicates the name `div_eq_mul_inv`.
The default for `div` is such that `a / b = a * b⁻¹` holds by definition.

Adding `div` as a field rather than defining `a / b := a * b⁻¹` allows us to
avoid certain classes of unification failures, for example:
Let `Foo X` be a type with a `∀ X, Div (Foo X)` instance but no
`∀ X, Inv (Foo X)`, e.g. when `Foo X` is a `EuclideanDomain`. Suppose we
also have an instance `∀ X [Cromulent X], GroupWithZero (Foo X)`. Then the
`(/)` coming from `GroupWithZero.div` cannot be definitionally equal to
the `(/)` coming from `Foo.Div`.

In the same way, adding a `zpow` field makes it possible to avoid definitional failures
in diamonds. See the definition of `Monoid` and Note [forgetful inheritance] for more
explanations on this.
-/
class DivInvMonoid (G : Type u) extends Monoid G, Inv G, Div G where
  protected div := DivInvMonoid.div'
  /-- `a / b := a * b⁻¹` -/
  protected div_eq_mul_inv : ∀ a b : G, a / b = a * b⁻¹ := by intros; rfl
  /-- The power operation: `a ^ n = a * ··· * a`; `a ^ (-n) = a⁻¹ * ··· a⁻¹` (`n` times) -/
  protected zpow : ℤ → G → G := zpowRec npowRec
  /-- `a ^ 0 = 1` -/
  protected zpow_zero' : ∀ a : G, zpow 0 a = 1 := by intros; rfl
  /-- `a ^ (n + 1) = a ^ n * a` -/
  protected zpow_succ' (n : ℕ) (a : G) : zpow n.succ a = zpow n a * a := by
    intros; rfl
  /-- `a ^ -(n + 1) = (a ^ (n + 1))⁻¹` -/
  protected zpow_neg' (n : ℕ) (a : G) : zpow (Int.negSucc n) a = (zpow n.succ a)⁻¹ := by intros; rfl

/-- In a class equipped with instances of both `AddMonoid` and `Neg`, this definition records what
the default definition for `Sub` would be: `a + -b`.  This is later provided as the default value
for the `Sub` instance in `SubNegMonoid`.

We keep it as a separate definition rather than inlining it in `SubNegMonoid` so that the `Sub`
field of individual `SubNegMonoid`s constructed using that default value will not be unfolded at
`.instance` transparency. -/
def SubNegMonoid.sub' {G : Type u} [AddMonoid G] [Neg G] (a b : G) : G := a + -b

attribute [to_additive existing SubNegMonoid.sub'] DivInvMonoid.div'

/-- A `SubNegMonoid` is an `AddMonoid` with unary `-` and binary `-` operations
satisfying `sub_eq_add_neg : ∀ a b, a - b = a + -b`.

The default for `sub` is such that `a - b = a + -b` holds by definition.

Adding `sub` as a field rather than defining `a - b := a + -b` allows us to
avoid certain classes of unification failures, for example:
Let `foo X` be a type with a `∀ X, Sub (Foo X)` instance but no
`∀ X, Neg (Foo X)`. Suppose we also have an instance
`∀ X [Cromulent X], AddGroup (Foo X)`. Then the `(-)` coming from
`AddGroup.sub` cannot be definitionally equal to the `(-)` coming from
`Foo.Sub`.

In the same way, adding a `zsmul` field makes it possible to avoid definitional failures
in diamonds. See the definition of `AddMonoid` and Note [forgetful inheritance] for more
explanations on this.
-/
class SubNegMonoid (G : Type u) extends AddMonoid G, Neg G, Sub G where
  protected sub := SubNegMonoid.sub'
  protected sub_eq_add_neg : ∀ a b : G, a - b = a + -b := by intros; rfl
  /-- Multiplication by an integer.
  Set this to `zsmulRec` unless `Module` diamonds are possible. -/
  protected zsmul : ℤ → G → G
  protected zsmul_zero' : ∀ a : G, zsmul 0 a = 0 := by intros; rfl
  protected zsmul_succ' (n : ℕ) (a : G) :
      zsmul n.succ a = zsmul n a + a := by
    intros; rfl
  protected zsmul_neg' (n : ℕ) (a : G) : zsmul (Int.negSucc n) a = -zsmul n.succ a := by
    intros; rfl

attribute [to_additive SubNegMonoid] DivInvMonoid

instance DivInvMonoid.toZPow {M} [DivInvMonoid M] : Pow M ℤ :=
  ⟨fun x n ↦ DivInvMonoid.zpow n x⟩

instance SubNegMonoid.toZSMul {M} [SubNegMonoid M] : SMul ℤ M :=
  ⟨SubNegMonoid.zsmul⟩

attribute [to_additive existing] DivInvMonoid.toZPow

/-- A group is called *cyclic* if it is generated by a single element. -/
class IsAddCyclic (G : Type u) [SMul ℤ G] : Prop where
  protected exists_zsmul_surjective : ∃ g : G, Function.Surjective (· • g : ℤ → G)

/-- A group is called *cyclic* if it is generated by a single element. -/
@[to_additive]
class IsCyclic (G : Type u) [Pow G ℤ] : Prop where
  protected exists_zpow_surjective : ∃ g : G, Function.Surjective (g ^ · : ℤ → G)

@[to_additive]
theorem exists_zpow_surjective (G : Type*) [Pow G ℤ] [IsCyclic G] :
    ∃ g : G, Function.Surjective (g ^ · : ℤ → G) :=
  IsCyclic.exists_zpow_surjective

section DivInvMonoid

variable [DivInvMonoid G]

@[to_additive (attr := simp) zsmul_eq_smul] theorem zpow_eq_pow (n : ℤ) (x : G) :
    DivInvMonoid.zpow n x = x ^ n :=
  rfl

@[to_additive (attr := simp) zero_zsmul] theorem zpow_zero (a : G) : a ^ (0 : ℤ) = 1 :=
  DivInvMonoid.zpow_zero' a

@[to_additive (attr := simp, norm_cast) natCast_zsmul]
theorem zpow_natCast (a : G) : ∀ n : ℕ, a ^ (n : ℤ) = a ^ n
  | 0 => (zpow_zero _).trans (pow_zero _).symm
  | n + 1 => calc
    a ^ (↑(n + 1) : ℤ) = a ^ (n : ℤ) * a := DivInvMonoid.zpow_succ' _ _
    _ = a ^ n * a := congrArg (· * a) (zpow_natCast a n)
    _ = a ^ (n + 1) := (pow_succ _ _).symm


@[to_additive ofNat_zsmul]
lemma zpow_ofNat (a : G) (n : ℕ) : a ^ (ofNat(n) : ℤ) = a ^ OfNat.ofNat n :=
  zpow_natCast ..

theorem zpow_negSucc (a : G) (n : ℕ) : a ^ (Int.negSucc n) = (a ^ (n + 1))⁻¹ := by
  rw [← zpow_natCast]
  exact DivInvMonoid.zpow_neg' n a

theorem negSucc_zsmul {G} [SubNegMonoid G] (a : G) (n : ℕ) :
    Int.negSucc n • a = -((n + 1) • a) := by
  rw [← natCast_zsmul]
  exact SubNegMonoid.zsmul_neg' n a

attribute [to_additive existing (attr := simp) negSucc_zsmul] zpow_negSucc

/-- Dividing by an element is the same as multiplying by its inverse.

This is a duplicate of `DivInvMonoid.div_eq_mul_inv` ensuring that the types unfold better.
-/
@[to_additive "Subtracting an element is the same as adding by its negative.
This is a duplicate of `SubNegMonoid.sub_eq_add_neg` ensuring that the types unfold better."]
theorem div_eq_mul_inv (a b : G) : a / b = a * b⁻¹ :=
  DivInvMonoid.div_eq_mul_inv _ _

alias division_def := div_eq_mul_inv

@[to_additive, field_simps] -- The attributes are out of order on purpose
theorem inv_eq_one_div (x : G) : x⁻¹ = 1 / x := by rw [div_eq_mul_inv, one_mul]

@[to_additive]
theorem mul_div_assoc (a b c : G) : a * b / c = a * (b / c) := by
  rw [div_eq_mul_inv, div_eq_mul_inv, mul_assoc _ _ _]

@[to_additive (attr := simp)]
theorem one_div (a : G) : 1 / a = a⁻¹ :=
  (inv_eq_one_div a).symm

@[to_additive (attr := simp) one_zsmul]
lemma zpow_one (a : G) : a ^ (1 : ℤ) = a := by rw [zpow_ofNat, pow_one]

@[to_additive two_zsmul] lemma zpow_two (a : G) : a ^ (2 : ℤ) = a * a := by rw [zpow_ofNat, pow_two]

@[to_additive neg_one_zsmul]
lemma zpow_neg_one (x : G) : x ^ (-1 : ℤ) = x⁻¹ :=
  (zpow_negSucc x 0).trans <| congr_arg Inv.inv (pow_one x)

@[to_additive]
lemma zpow_neg_coe_of_pos (a : G) : ∀ {n : ℕ}, 0 < n → a ^ (-(n : ℤ)) = (a ^ n)⁻¹
  | _ + 1, _ => zpow_negSucc _ _

end DivInvMonoid

section InvOneClass

/-- Typeclass for expressing that `-0 = 0`. -/
class NegZeroClass (G : Type*) extends Zero G, Neg G where
  protected neg_zero : -(0 : G) = 0

/-- A `SubNegMonoid` where `-0 = 0`. -/
class SubNegZeroMonoid (G : Type*) extends SubNegMonoid G, NegZeroClass G

/-- Typeclass for expressing that `1⁻¹ = 1`. -/
@[to_additive]
class InvOneClass (G : Type*) extends One G, Inv G where
  protected inv_one : (1 : G)⁻¹ = 1

/-- A `DivInvMonoid` where `1⁻¹ = 1`. -/
@[to_additive]
class DivInvOneMonoid (G : Type*) extends DivInvMonoid G, InvOneClass G

variable [InvOneClass G]

@[to_additive (attr := simp)]
theorem inv_one : (1 : G)⁻¹ = 1 :=
  InvOneClass.inv_one

end InvOneClass

/-- A `SubtractionMonoid` is a `SubNegMonoid` with involutive negation and such that
`-(a + b) = -b + -a` and `a + b = 0 → -a = b`. -/
class SubtractionMonoid (G : Type u) extends SubNegMonoid G, InvolutiveNeg G where
  protected neg_add_rev (a b : G) : -(a + b) = -b + -a
  /-- Despite the asymmetry of `neg_eq_of_add`, the symmetric version is true thanks to the
  involutivity of negation. -/
  protected neg_eq_of_add (a b : G) : a + b = 0 → -a = b

/-- A `DivisionMonoid` is a `DivInvMonoid` with involutive inversion and such that
`(a * b)⁻¹ = b⁻¹ * a⁻¹` and `a * b = 1 → a⁻¹ = b`.

This is the immediate common ancestor of `Group` and `GroupWithZero`. -/
@[to_additive]
class DivisionMonoid (G : Type u) extends DivInvMonoid G, InvolutiveInv G where
  protected mul_inv_rev (a b : G) : (a * b)⁻¹ = b⁻¹ * a⁻¹
  /-- Despite the asymmetry of `inv_eq_of_mul`, the symmetric version is true thanks to the
  involutivity of inversion. -/
  protected inv_eq_of_mul (a b : G) : a * b = 1 → a⁻¹ = b

section DivisionMonoid

variable [DivisionMonoid G] {a b : G}

@[to_additive (attr := simp) neg_add_rev]
theorem mul_inv_rev (a b : G) : (a * b)⁻¹ = b⁻¹ * a⁻¹ :=
  DivisionMonoid.mul_inv_rev _ _

@[to_additive]
theorem inv_eq_of_mul_eq_one_right : a * b = 1 → a⁻¹ = b :=
  DivisionMonoid.inv_eq_of_mul _ _

@[to_additive]
theorem inv_eq_of_mul_eq_one_left (h : a * b = 1) : b⁻¹ = a := by
  rw [← inv_eq_of_mul_eq_one_right h, inv_inv]

@[to_additive]
theorem eq_inv_of_mul_eq_one_left (h : a * b = 1) : a = b⁻¹ :=
  (inv_eq_of_mul_eq_one_left h).symm

end DivisionMonoid

/-- Commutative `SubtractionMonoid`. -/
class SubtractionCommMonoid (G : Type u) extends SubtractionMonoid G, AddCommMonoid G

/-- Commutative `DivisionMonoid`.

This is the immediate common ancestor of `CommGroup` and `CommGroupWithZero`. -/
@[to_additive SubtractionCommMonoid]
class DivisionCommMonoid (G : Type u) extends DivisionMonoid G, CommMonoid G

/-- A `Group` is a `Monoid` with an operation `⁻¹` satisfying `a⁻¹ * a = 1`.

There is also a division operation `/` such that `a / b = a * b⁻¹`,
with a default so that `a / b = a * b⁻¹` holds by definition.

Use `Group.ofLeftAxioms` or `Group.ofRightAxioms` to define a group structure
on a type with the minimum proof obligations.
-/
class Group (G : Type u) extends DivInvMonoid G where
  protected inv_mul_cancel : ∀ a : G, a⁻¹ * a = 1

/-- An `AddGroup` is an `AddMonoid` with a unary `-` satisfying `-a + a = 0`.

There is also a binary operation `-` such that `a - b = a + -b`,
with a default so that `a - b = a + -b` holds by definition.

Use `AddGroup.ofLeftAxioms` or `AddGroup.ofRightAxioms` to define an
additive group structure on a type with the minimum proof obligations.
-/
class AddGroup (A : Type u) extends SubNegMonoid A where
  protected neg_add_cancel : ∀ a : A, -a + a = 0

attribute [to_additive] Group

section Group

variable [Group G] {a b : G}

@[to_additive (attr := simp)]
theorem inv_mul_cancel (a : G) : a⁻¹ * a = 1 :=
  Group.inv_mul_cancel a

@[to_additive]
private theorem inv_eq_of_mul (h : a * b = 1) : a⁻¹ = b :=
  left_inv_eq_right_inv (inv_mul_cancel a) h

@[to_additive (attr := simp)]
theorem mul_inv_cancel (a : G) : a * a⁻¹ = 1 := by
  rw [← inv_mul_cancel a⁻¹, inv_eq_of_mul (inv_mul_cancel a)]

@[to_additive (attr := simp) sub_self]
theorem div_self' (a : G) : a / a = 1 := by rw [div_eq_mul_inv, mul_inv_cancel a]

@[to_additive (attr := simp)]
theorem inv_mul_cancel_left (a b : G) : a⁻¹ * (a * b) = b := by
  rw [← mul_assoc, inv_mul_cancel, one_mul]

@[to_additive (attr := simp)]
theorem mul_inv_cancel_left (a b : G) : a * (a⁻¹ * b) = b := by
  rw [← mul_assoc, mul_inv_cancel, one_mul]

@[to_additive (attr := simp)]
theorem mul_inv_cancel_right (a b : G) : a * b * b⁻¹ = a := by
  rw [mul_assoc, mul_inv_cancel, mul_one]

@[to_additive (attr := simp)]
theorem mul_div_cancel_right (a b : G) : a * b / b = a := by
  rw [div_eq_mul_inv, mul_inv_cancel_right a b]

@[to_additive (attr := simp)]
theorem inv_mul_cancel_right (a b : G) : a * b⁻¹ * b = a := by
  rw [mul_assoc, inv_mul_cancel, mul_one]

@[to_additive (attr := simp)]
theorem div_mul_cancel (a b : G) : a / b * b = a := by
  rw [div_eq_mul_inv, inv_mul_cancel_right a b]

@[to_additive]
instance (priority := 100) Group.toDivisionMonoid : DivisionMonoid G :=
  { inv_inv := fun a ↦ inv_eq_of_mul (inv_mul_cancel a)
    mul_inv_rev :=
      fun a b ↦ inv_eq_of_mul <| by rw [mul_assoc, mul_inv_cancel_left, mul_inv_cancel]
    inv_eq_of_mul := fun _ _ ↦ inv_eq_of_mul }

-- see Note [lower instance priority]
@[to_additive]
instance (priority := 100) Group.toCancelMonoid : CancelMonoid G where
  mul_right_cancel := fun a b c h ↦ by
    rw [← mul_inv_cancel_right b a, show b * a = c * a from h, mul_inv_cancel_right]
  mul_left_cancel := fun a {b c} h ↦ by
    rw [← inv_mul_cancel_left a b, show a * b = a * c from h, inv_mul_cancel_left]

end Group

/-- An additive commutative group is an additive group with commutative `(+)`. -/
class AddCommGroup (G : Type u) extends AddGroup G, AddCommMonoid G

/-- A commutative group is a group with commutative `(*)`. -/
@[to_additive]
class CommGroup (G : Type u) extends Group G, CommMonoid G

section CommGroup

variable [CommGroup G]

-- see Note [lower instance priority]
@[to_additive]
instance (priority := 100) CommGroup.toCancelCommMonoid : CancelCommMonoid G :=
  { ‹CommGroup G›, Group.toCancelMonoid with }

-- see Note [lower instance priority]
@[to_additive]
instance (priority := 100) CommGroup.toDivisionCommMonoid : DivisionCommMonoid G :=
  { ‹CommGroup G›, Group.toDivisionMonoid with }

@[to_additive (attr := simp)] lemma inv_mul_cancel_comm (a b : G) : a⁻¹ * b * a = b := by
  rw [mul_comm, mul_inv_cancel_left]

@[to_additive (attr := simp)]
lemma mul_inv_cancel_comm (a b : G) : a * b * a⁻¹ = b := by rw [mul_comm, inv_mul_cancel_left]

@[to_additive (attr := simp)] lemma inv_mul_cancel_comm_assoc (a b : G) : a⁻¹ * (b * a) = b := by
  rw [mul_comm, mul_inv_cancel_right]

@[to_additive (attr := simp)] lemma mul_inv_cancel_comm_assoc (a b : G) : a * (b * a⁻¹) = b := by
  rw [mul_comm, inv_mul_cancel_right]

end CommGroup

section IsCommutative

/-- A Prop stating that the addition is commutative. -/
class IsAddCommutative (M : Type*) [Add M] : Prop where
  is_comm : Std.Commutative (α := M) (· + ·)

/-- A Prop stating that the multiplication is commutative. -/
@[to_additive]
class IsMulCommutative (M : Type*) [Mul M] : Prop where
  is_comm : Std.Commutative (α := M) (· * ·)

@[to_additive]
instance (priority := 100) CommMonoid.ofIsMulCommutative {M : Type*} [Monoid M]
    [IsMulCommutative M] :
    CommMonoid M where
  mul_comm := IsMulCommutative.is_comm.comm

@[to_additive]
instance (priority := 100) CommGroup.ofIsMulCommutative {G : Type*} [Group G] [IsMulCommutative G] :
    CommGroup G where

end IsCommutative

/-! We initialize all projections for `@[simps]` here, so that we don't have to do it in later
files.

Note: the lemmas generated for the `npow`/`zpow` projections will *not* apply to `x ^ y`, since the
argument order of these projections doesn't match the argument order of `^`.
The `nsmul`/`zsmul` lemmas will be correct. -/
initialize_simps_projections Semigroup
initialize_simps_projections AddSemigroup
initialize_simps_projections CommSemigroup
initialize_simps_projections AddCommSemigroup
initialize_simps_projections LeftCancelSemigroup
initialize_simps_projections AddLeftCancelSemigroup
initialize_simps_projections RightCancelSemigroup
initialize_simps_projections AddRightCancelSemigroup
initialize_simps_projections Monoid
initialize_simps_projections AddMonoid
initialize_simps_projections CommMonoid
initialize_simps_projections AddCommMonoid
initialize_simps_projections LeftCancelMonoid
initialize_simps_projections AddLeftCancelMonoid
initialize_simps_projections RightCancelMonoid
initialize_simps_projections AddRightCancelMonoid
initialize_simps_projections CancelMonoid
initialize_simps_projections AddCancelMonoid
initialize_simps_projections CancelCommMonoid
initialize_simps_projections AddCancelCommMonoid
initialize_simps_projections DivInvMonoid
initialize_simps_projections SubNegMonoid
initialize_simps_projections DivInvOneMonoid
initialize_simps_projections SubNegZeroMonoid
initialize_simps_projections DivisionMonoid
initialize_simps_projections SubtractionMonoid
initialize_simps_projections DivisionCommMonoid
initialize_simps_projections SubtractionCommMonoid
initialize_simps_projections Group
initialize_simps_projections AddGroup
initialize_simps_projections CommGroup
initialize_simps_projections AddCommGroup<|MERGE_RESOLUTION|>--- conflicted
+++ resolved
@@ -67,19 +67,11 @@
 
 /-- A mixin for left cancellative multiplication. -/
 @[mk_iff] class IsLeftCancelMul (G : Type u) [Mul G] : Prop where
-<<<<<<< HEAD
-  /-- Multiplication is left cancellative. -/
-  protected mul_left_cancel (a : G) : IsLeftRegular a
-/-- A mixin for right cancellative multiplication. -/
-@[mk_iff] class IsRightCancelMul (G : Type u) [Mul G] : Prop where
-  /-- Multiplication is right cancellative. -/
-=======
   /-- Multiplication is left cancellative (i.e. left regular). -/
   protected mul_left_cancel (a : G) : IsLeftRegular a
 /-- A mixin for right cancellative multiplication. -/
 @[mk_iff] class IsRightCancelMul (G : Type u) [Mul G] : Prop where
   /-- Multiplication is right cancellative (i.e. right regular). -/
->>>>>>> d0323fbd
   protected mul_right_cancel (a : G) : IsRightRegular a
 /-- A mixin for cancellative multiplication. -/
 @[mk_iff]
@@ -87,11 +79,7 @@
 
 /-- A mixin for left cancellative addition. -/
 class IsLeftCancelAdd (G : Type u) [Add G] : Prop where
-<<<<<<< HEAD
-  /-- Addition is left cancellative. -/
-=======
   /-- Addition is left cancellative (i.e. left regular). -/
->>>>>>> d0323fbd
   protected add_left_cancel (a : G) : IsAddLeftRegular a
 
 attribute [to_additive IsLeftCancelAdd] IsLeftCancelMul
@@ -99,11 +87,7 @@
 
 /-- A mixin for right cancellative addition. -/
 class IsRightCancelAdd (G : Type u) [Add G] : Prop where
-<<<<<<< HEAD
-  /-- Addition is right cancellative. -/
-=======
   /-- Addition is right cancellative (i.e. right regular). -/
->>>>>>> d0323fbd
   protected add_right_cancel (a : G) : IsAddRightRegular a
 
 attribute [to_additive IsRightCancelAdd] IsRightCancelMul
