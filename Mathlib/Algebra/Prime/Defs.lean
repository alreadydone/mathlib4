/-
Copyright (c) 2018 Johannes Hölzl. All rights reserved.
Released under Apache 2.0 license as described in the file LICENSE.
Authors: Johannes Hölzl, Jens Wagemaker
-/
import Mathlib.Algebra.Group.Irreducible.Defs
import Mathlib.Algebra.Divisibility.Units
import Mathlib.Algebra.GroupWithZero.Defs
import Mathlib.Algebra.Regular.Basic

/-!
# Prime elements

In this file we define the predicate `Prime p`
saying that an element of a commutative monoid with zero is prime.
Namely, `Prime p` means that `p` isn't zero, it isn't a unit,
and `p ∣ a * b → p ∣ a ∨ p ∣ b` for all `a`, `b`;

In decomposition monoids (e.g., `ℕ`, `ℤ`), this predicate is equivalent to `Irreducible`
(see `irreducible_iff_prime`), however this is not true in general.

## Main definitions

* `Prime`: a prime element of a commutative monoid with zero

## Main results

* `irreducible_iff_prime`: the two definitions are equivalent in a decomposition monoid.
-/

assert_not_exists OrderedCommMonoid Multiset

variable {M : Type*}

section Preprime

variable [CommMonoid M]

/-- An element `p` of a commutative monoid is called "preprime",
if it's not a unit, and `p ∣ a * b → p ∣ a ∨ p ∣ b` for all `a`, `b`.
It is the same as `Prime` except that a preprime element can be zero. -/
@[to_additive "An element `p` of a commutative additive monoid is called prime if it is
not an additive unit, and `p ∣ₐ a * b → p ∣ₐ a ∨ p ∣ₐ b` for all `a`, `b`."]
abbrev Preprime (p : M) : Prop :=
  ¬IsUnit p ∧ ∀ a b, p ∣ a * b → p ∣ a ∨ p ∣ b

namespace Preprime

variable {p : M} (hp : Preprime p)
include hp

@[to_additive] theorem not_unit : ¬IsUnit p := hp.1

@[to_additive] theorem not_dvd_one : ¬p ∣ 1 := mt (isUnit_of_dvd_one ·) hp.not_unit

@[to_additive] theorem ne_one : p ≠ 1 := fun h ↦ hp.1 (h.symm ▸ isUnit_one)

@[to_additive] theorem dvd_or_dvd {a b : M} (h : p ∣ a * b) : p ∣ a ∨ p ∣ b := hp.2 a b h

@[to_additive] theorem dvd_mul {a b : M} : p ∣ a * b ↔ p ∣ a ∨ p ∣ b :=
  ⟨hp.dvd_or_dvd, (Or.elim · (dvd_mul_of_dvd_left · _) (dvd_mul_of_dvd_right · _))⟩

@[to_additive] theorem isPrimal : IsPrimal p := fun _a _b dvd ↦ (hp.dvd_or_dvd dvd).elim
  (fun h ↦ ⟨p, 1, h, one_dvd _, (mul_one p).symm⟩) fun h ↦ ⟨1, p, one_dvd _, h, (one_mul p).symm⟩

@[to_additive] theorem not_dvd_mul {a b : M} (ha : ¬ p ∣ a) (hb : ¬ p ∣ b) : ¬ p ∣ a * b :=
  hp.dvd_mul.not.mpr <| not_or.mpr ⟨ha, hb⟩

@[to_additive] theorem dvd_of_dvd_pow {a : M} {n : ℕ} (h : p ∣ a ^ n) : p ∣ a := by
  induction n with
  | zero =>
    rw [pow_zero] at h
    have := isUnit_of_dvd_one h
    have := not_unit hp
    contradiction
  | succ n ih =>
    rw [pow_succ'] at h
    rcases dvd_or_dvd hp h with dvd_a | dvd_pow
    · assumption
    · exact ih dvd_pow

@[to_additive] theorem dvd_pow_iff_dvd {a : M} {n : ℕ} (hn : n ≠ 0) : p ∣ a ^ n ↔ p ∣ a :=
  ⟨hp.dvd_of_dvd_pow, (dvd_pow · hn)⟩

end Preprime

@[to_additive (attr := simp)]
theorem not_preprime_one : ¬Preprime (1 : M) := fun h ↦ h.not_unit isUnit_one

end Preprime

section Prime

variable [CommMonoidWithZero M]

/-- An element `p` of a commutative monoid with zero (e.g., a ring) is called *prime*,
if it's not zero, not a unit, and `p ∣ a * b → p ∣ a ∨ p ∣ b` for all `a`, `b`. -/
def Prime (p : M) : Prop :=
  p ≠ 0 ∧ Preprime p

namespace Prime

variable {p : M} (hp : Prime p)
include hp

theorem ne_zero : p ≠ 0 :=
  hp.1

theorem not_unit : ¬IsUnit p :=
  hp.2.1

theorem not_dvd_one : ¬p ∣ 1 :=
  hp.2.not_dvd_one

theorem ne_one : p ≠ 1 := hp.2.ne_one

theorem dvd_or_dvd {a b : M} (h : p ∣ a * b) : p ∣ a ∨ p ∣ b :=
  hp.2.2 a b h

theorem dvd_mul {a b : M} : p ∣ a * b ↔ p ∣ a ∨ p ∣ b :=
  hp.2.dvd_mul

theorem isPrimal : IsPrimal p := hp.2.isPrimal

theorem not_dvd_mul {a b : M} (ha : ¬ p ∣ a) (hb : ¬ p ∣ b) : ¬ p ∣ a * b :=
  hp.2.not_dvd_mul ha hb

theorem dvd_of_dvd_pow {a : M} {n : ℕ} (h : p ∣ a ^ n) : p ∣ a := hp.2.dvd_of_dvd_pow h

theorem dvd_pow_iff_dvd {a : M} {n : ℕ} (hn : n ≠ 0) : p ∣ a ^ n ↔ p ∣ a :=
  hp.2.dvd_pow_iff_dvd hn

end Prime

@[simp]
theorem not_prime_zero : ¬Prime (0 : M) := fun h ↦ h.ne_zero rfl

@[simp]
theorem not_prime_one : ¬Prime (1 : M) := fun h ↦ not_preprime_one h.2

end Prime

<<<<<<< HEAD
@[to_additive]
=======
theorem Irreducible.not_dvd_isUnit [CommMonoid M] {p u : M} (hp : Irreducible p) (hu : IsUnit u) :
    ¬p ∣ u :=
  mt (isUnit_of_dvd_unit · hu) hp.not_isUnit

>>>>>>> 8f5fc0e3
theorem Irreducible.not_dvd_one [CommMonoid M] {p : M} (hp : Irreducible p) : ¬p ∣ 1 :=
  hp.not_dvd_isUnit isUnit_one

theorem Irreducible.not_dvd_unit [CommMonoid M] {p : M} (u : Mˣ) (hp : Irreducible p) :
    ¬ p ∣ u :=
  hp.not_dvd_isUnit u.isUnit

@[simp]
theorem not_irreducible_zero [MonoidWithZero M] : ¬Irreducible (0 : M)
  | ⟨hn0, h⟩ =>
    have : IsUnit (0 : M) ∨ IsUnit (0 : M) := h (mul_zero 0).symm
    this.elim hn0 hn0

theorem Irreducible.ne_zero [MonoidWithZero M] : ∀ {p : M}, Irreducible p → p ≠ 0
  | _, hp, rfl => not_irreducible_zero hp

/-- If `p` and `q` are irreducible, then `p ∣ q` implies `q ∣ p`. -/
@[to_additive]
theorem Irreducible.dvd_symm [Monoid M] {p q : M} (hp : Irreducible p) (hq : Irreducible q) :
    p ∣ q → q ∣ p := by
  rintro ⟨q', rfl⟩
  rw [IsUnit.mul_right_dvd (Or.resolve_left (of_irreducible_mul hq) hp.not_isUnit)]

@[to_additive]
theorem Irreducible.dvd_comm [Monoid M] {p q : M} (hp : Irreducible p) (hq : Irreducible q) :
    p ∣ q ↔ q ∣ p :=
  ⟨hp.dvd_symm hq, hq.dvd_symm hp⟩

section CommMonoid

variable [CommMonoid M]

@[to_additive] theorem Irreducible.preprime_of_isPrimal {a : M}
    (irr : Irreducible a) (primal : IsPrimal a) : Preprime a :=
  ⟨irr.not_isUnit, fun a b dvd ↦ by
    obtain ⟨d₁, d₂, h₁, h₂, rfl⟩ := primal dvd
    exact (of_irreducible_mul irr).symm.imp (·.mul_right_dvd.mpr h₁) (·.mul_left_dvd.mpr h₂)⟩

@[to_additive] theorem Irreducible.preprime [DecompositionMonoid M] {a : M}
    (irr : Irreducible a) : Preprime a :=
  irr.preprime_of_isPrimal (DecompositionMonoid.primal a)

@[to_additive] theorem IsRegular.irreducible_of_preprime {a : M}
    (reg : IsRegular a) (preprime : Preprime a) : Irreducible a :=
  ⟨preprime.not_unit, fun a b ↦ by
    rintro rfl
    rw [isRegular_mul_iff] at reg
    exact (preprime.dvd_or_dvd dvd_rfl).symm.imp
      (isUnit_of_dvd_one <| reg.2.dvd_cancel_right.mp <| dvd_mul_of_dvd_right · _)
      (isUnit_of_dvd_one <| reg.1.dvd_cancel_left.mp <| dvd_mul_of_dvd_left · _)⟩

end CommMonoid

section CancelCommMonoid

variable [CancelCommMonoid M] {p : M}

@[to_additive] protected theorem Preprime.irreducible (hp : Preprime p) : Irreducible p :=
  (IsRegular.all p).irreducible_of_preprime hp

@[to_additive]
theorem irreducible_iff_preprime [DecompositionMonoid M] {a : M} : Irreducible a ↔ Preprime a :=
  ⟨Irreducible.preprime, Preprime.irreducible⟩

end CancelCommMonoid

section CommMonoidWithZero

variable [CommMonoidWithZero M]

theorem Irreducible.prime_of_isPrimal {a : M}
    (irr : Irreducible a) (primal : IsPrimal a) : Prime a :=
  ⟨irr.ne_zero, irr.preprime_of_isPrimal primal⟩

theorem Irreducible.prime [DecompositionMonoid M] {a : M} (irr : Irreducible a) : Prime a :=
  irr.prime_of_isPrimal (DecompositionMonoid.primal a)

end CommMonoidWithZero

section CancelCommMonoidWithZero

variable [CancelCommMonoidWithZero M] {p : M}

protected theorem Prime.irreducible (hp : Prime p) : Irreducible p :=
  (isCancelMulZero_iff_forall_isRegular.mp inferInstance hp.1).irreducible_of_preprime hp.2

theorem irreducible_iff_prime [DecompositionMonoid M] {a : M} : Irreducible a ↔ Prime a :=
  ⟨Irreducible.prime, Prime.irreducible⟩

end CancelCommMonoidWithZero<|MERGE_RESOLUTION|>--- conflicted
+++ resolved
@@ -140,17 +140,16 @@
 
 end Prime
 
-<<<<<<< HEAD
-@[to_additive]
-=======
+@[to_additive]
 theorem Irreducible.not_dvd_isUnit [CommMonoid M] {p u : M} (hp : Irreducible p) (hu : IsUnit u) :
     ¬p ∣ u :=
   mt (isUnit_of_dvd_unit · hu) hp.not_isUnit
 
->>>>>>> 8f5fc0e3
+@[to_additive]
 theorem Irreducible.not_dvd_one [CommMonoid M] {p : M} (hp : Irreducible p) : ¬p ∣ 1 :=
   hp.not_dvd_isUnit isUnit_one
 
+@[to_additive]
 theorem Irreducible.not_dvd_unit [CommMonoid M] {p : M} (u : Mˣ) (hp : Irreducible p) :
     ¬ p ∣ u :=
   hp.not_dvd_isUnit u.isUnit
