/-
Copyright (c) 2018 Kenny Lau. All rights reserved.
Released under Apache 2.0 license as described in the file LICENSE.
Authors: Kenny Lau, Mario Carneiro, Johan Commelin, Amelia Livingston, Anne Baanen
-/
import Mathlib.Algebra.BigOperators.Group.Finset.Defs
import Mathlib.Algebra.Regular.Basic
import Mathlib.Algebra.Ring.NonZeroDivisors
import Mathlib.Data.Fintype.Prod
import Mathlib.GroupTheory.MonoidLocalization.MonoidWithZero
import Mathlib.RingTheory.OreLocalization.Ring
import Mathlib.Tactic.ApplyFun
import Mathlib.Tactic.Ring

/-!
# Localizations of commutative rings

We characterize the localization of a commutative ring `R` at a submonoid `M` up to
isomorphism; that is, a commutative ring `S` is the localization of `R` at `M` iff we can find a
ring homomorphism `f : R →+* S` satisfying 3 properties:
1. For all `y ∈ M`, `f y` is a unit;
2. For all `z : S`, there exists `(x, y) : R × M` such that `z * f y = f x`;
3. For all `x, y : R` such that `f x = f y`, there exists `c ∈ M` such that `x * c = y * c`.
   (The converse is a consequence of 1.)

In the following, let `R, P` be commutative rings, `S, Q` be `R`- and `P`-algebras
and `M, T` be submonoids of `R` and `P` respectively, e.g.:
```
variable (R S P Q : Type*) [CommRing R] [CommRing S] [CommRing P] [CommRing Q]
variable [Algebra R S] [Algebra P Q] (M : Submonoid R) (T : Submonoid P)
```

## Main definitions

* `IsLocalization (M : Submonoid R) (S : Type*)` is a typeclass expressing that `S` is a
  localization of `R` at `M`, i.e. the canonical map `algebraMap R S : R →+* S` is a
  localization map (satisfying the above properties).
* `IsLocalization.mk' S` is a surjection sending `(x, y) : R × M` to `f x * (f y)⁻¹`
* `IsLocalization.lift` is the ring homomorphism from `S` induced by a homomorphism from `R`
  which maps elements of `M` to invertible elements of the codomain.
* `IsLocalization.map S Q` is the ring homomorphism from `S` to `Q` which maps elements
  of `M` to elements of `T`
* `IsLocalization.ringEquivOfRingEquiv`: if `R` and `P` are isomorphic by an isomorphism
  sending `M` to `T`, then `S` and `Q` are isomorphic

## Main results

* `Localization M S`, a construction of the localization as a quotient type, defined in
  `GroupTheory.MonoidLocalization`, has `CommRing`, `Algebra R` and `IsLocalization M`
  instances if `R` is a ring. `Localization.Away`, `Localization.AtPrime` and `FractionRing`
  are abbreviations for `Localization`s and have their corresponding `IsLocalization` instances

## Implementation notes

In maths it is natural to reason up to isomorphism, but in Lean we cannot naturally `rewrite` one
structure with an isomorphic one; one way around this is to isolate a predicate characterizing
a structure up to isomorphism, and reason about things that satisfy the predicate.

A previous version of this file used a fully bundled type of ring localization maps,
then used a type synonym `f.codomain` for `f : LocalizationMap M S` to instantiate the
`R`-algebra structure on `S`. This results in defining ad-hoc copies for everything already
defined on `S`. By making `IsLocalization` a predicate on the `algebraMap R S`,
we can ensure the localization map commutes nicely with other `algebraMap`s.

To prove most lemmas about a localization map `algebraMap R S` in this file we invoke the
corresponding proof for the underlying `CommMonoid` localization map
`IsLocalization.toLocalizationMap M S`, which can be found in `GroupTheory.MonoidLocalization`
and the namespace `Submonoid.LocalizationMap`.

To reason about the localization as a quotient type, use `mk_eq_of_mk'` and associated lemmas.
These show the quotient map `mk : R → M → Localization M` equals the surjection
`LocalizationMap.mk'` induced by the map `algebraMap : R →+* Localization M`.
The lemma `mk_eq_of_mk'` hence gives you access to the results in the rest of the file,
which are about the `LocalizationMap.mk'` induced by any localization map.

The proof that "a `CommRing` `K` which is the localization of an integral domain `R` at `R \ {0}`
is a field" is a `def` rather than an `instance`, so if you want to reason about a field of
fractions `K`, assume `[Field K]` instead of just `[CommRing K]`.

## Tags
localization, ring localization, commutative ring localization, characteristic predicate,
commutative ring, field of fractions
-/

assert_not_exists AlgHom Ideal

open Function

section CommSemiring

variable {R : Type*} [CommSemiring R] (M : Submonoid R) (S : Type*) [CommSemiring S]
variable [Algebra R S] {P : Type*} [CommSemiring P]

/-- The typeclass `IsLocalization (M : Submonoid R) S` where `S` is an `R`-algebra
expresses that `S` is isomorphic to the localization of `R` at `M`. -/
abbrev IsLocalization : Prop := M.IsLocalizationMap (algebraMap R S)

@[deprecated (since := "2025-08-15")] alias isLocalization_iff := Submonoid.isLocalizationMap_iff

variable {M}

namespace IsLocalization

section IsLocalization

variable [IsLocalization M S]

section

/-- Everything in the image of `algebraMap` is a unit. -/
theorem map_units : ∀ y : M, IsUnit (algebraMap R S y) :=
  Submonoid.IsLocalizationMap.map_units'

variable (M) {S}
/-- Every element in the localization can be expressed as a quotient of an element in the
range of `algebraMap` by the image of an element of the submonoid. -/
theorem surj : ∀ z : S, ∃ x : R × M, z * algebraMap R S x.2 = algebraMap R S x.1 :=
  Submonoid.IsLocalizationMap.surj'

variable {M} in
theorem exists_of_eq {x y : R} : algebraMap R S x = algebraMap R S y → ∃ c : M, c * x = c * y :=
  Submonoid.IsLocalizationMap.exists_of_eq

variable (S)

/-- `IsLocalization.toLocalizationMap M S` shows `S` is the monoid localization of `R` at `M`. -/
abbrev toLocalizationMap : M.LocalizationMap S where
  __ := algebraMap R S
  toFun := algebraMap R S
  __ : IsLocalization M S := ‹_›

@[deprecated (since := "2025-08-01")] alias toLocalizationWithZeroMap := toLocalizationMap

@[simp]
lemma toLocalizationMap_toMonoidHom :
    (toLocalizationMap M S).toMonoidHom = (algebraMap R S : R →*₀ S) := rfl

@[deprecated (since := "2025-08-13")] alias toLocalizationMap_toMap := toLocalizationMap_toMonoidHom

@[simp] lemma coe_toLocalizationMap : ⇑(toLocalizationMap M S) = algebraMap R S := rfl

@[deprecated (since := "2025-08-13")] alias toLocalizationMap_toMap_apply := coe_toLocalizationMap

lemma toLocalizationMap_apply (x) : toLocalizationMap M S x = algebraMap R S x := rfl

theorem surj₂ : ∀ z w : S, ∃ z' w' : R, ∃ d : M,
    (z * algebraMap R S d = algebraMap R S z') ∧ (w * algebraMap R S d = algebraMap R S w') :=
  (toLocalizationMap M S).surj₂

/-- The kernel of `algebraMap` is equal to the annihilator by `map_units'` -/
theorem eq_iff_exists {x y} : algebraMap R S x = algebraMap R S y ↔ ∃ c : M, ↑c * x = ↑c * y :=
  (toLocalizationMap M S).eq_iff_exists

variable {S}

theorem injective_iff_isRegular : Injective (algebraMap R S) ↔ ∀ c : M, IsRegular (c : R) :=
  (toLocalizationMap M S).injective_iff.trans <| .symm <| Subtype.forall

theorem of_le (N : Submonoid R) (h₁ : M ≤ N) (h₂ : ∀ r ∈ N, IsUnit (algebraMap R S r)) :
    IsLocalization N S where
  map_units' r := h₂ r r.2
  surj' s :=
    have ⟨⟨x, y, hy⟩, H⟩ := IsLocalization.surj M s
    ⟨⟨x, y, h₁ hy⟩, H⟩
  exists_of_eq {x y} := by
    rw [IsLocalization.eq_iff_exists M]
    rintro ⟨c, hc⟩
    exact ⟨⟨c, h₁ c.2⟩, hc⟩

theorem of_le_of_exists_dvd (N : Submonoid R) (h₁ : M ≤ N) (h₂ : ∀ n ∈ N, ∃ m ∈ M, n ∣ m) :
    IsLocalization N S :=
  of_le M N h₁ fun n hn ↦ have ⟨m, hm, dvd⟩ := h₂ n hn
    isUnit_of_dvd_unit (map_dvd _ dvd) (map_units S ⟨m, hm⟩)

theorem algebraMap_isUnit_iff {x : R} : IsUnit (algebraMap R S x) ↔ ∃ m ∈ M, x ∣ m := by
  refine ⟨fun h ↦ ?_, fun ⟨m, hm, dvd⟩ ↦ isUnit_of_dvd_unit (map_dvd _ dvd) (map_units S ⟨m, hm⟩)⟩
  have ⟨s, hxs⟩ := isUnit_iff_dvd_one.mp h
  have ⟨⟨r, m⟩, hrm⟩ := surj M s
  apply_fun (algebraMap R S x * ·) at hrm
  rw [← mul_assoc, ← hxs, one_mul, ← map_mul] at hrm
  have ⟨m', eq⟩ := (eq_iff_exists M S).mp hrm
  exact ⟨m' * m, mul_mem m'.2 m.2, _, mul_left_comm _ x _ ▸ eq⟩

<<<<<<< HEAD
=======
variable (S)

/-- `IsLocalization.toLocalizationMap M S` shows `S` is the monoid localization of `R` at `M`. -/
abbrev toLocalizationMap : M.LocalizationMap S where
  __ := algebraMap R S
  toFun := algebraMap R S
  map_units' := IsLocalization.map_units _
  surj' := IsLocalization.surj _
  exists_of_eq _ _ := IsLocalization.exists_of_eq

@[deprecated (since := "2025-08-01")] alias toLocalizationWithZeroMap := toLocalizationMap

@[simp]
lemma toLocalizationMap_toMonoidHom :
    (toLocalizationMap M S).toMonoidHom = (algebraMap R S : R →*₀ S) := rfl

@[deprecated (since := "2025-08-13")] alias toLocalizationMap_toMap := toLocalizationMap_toMonoidHom

@[simp] lemma coe_toLocalizationMap : ⇑(toLocalizationMap M S) = algebraMap R S := rfl

@[deprecated (since := "2025-08-13")] alias toLocalizationMap_toMap_apply := coe_toLocalizationMap

lemma toLocalizationMap_apply (x) : toLocalizationMap M S x = algebraMap R S x := rfl

theorem surj₂ : ∀ z w : S, ∃ z' w' : R, ∃ d : M,
    (z * algebraMap R S d = algebraMap R S z') ∧ (w * algebraMap R S d = algebraMap R S w') :=
  (toLocalizationMap M S).surj₂

>>>>>>> 14af3231
end

variable (M) {S}

/-- Given a localization map `f : M →* N`, a section function sending `z : N` to some
`(x, y) : M × S` such that `f x * (f y)⁻¹ = z`. -/
noncomputable def sec (z : S) : R × M :=
  Classical.choose <| IsLocalization.surj _ z

@[simp]
theorem toLocalizationMap_sec : (toLocalizationMap M S).sec = sec M :=
  rfl

/-- Given `z : S`, `IsLocalization.sec M z` is defined to be a pair `(x, y) : R × M` such
that `z * f y = f x` (so this lemma is true by definition). -/
theorem sec_spec (z : S) :
    z * algebraMap R S (IsLocalization.sec M z).2 = algebraMap R S (IsLocalization.sec M z).1 :=
  Classical.choose_spec <| IsLocalization.surj _ z

/-- Given `z : S`, `IsLocalization.sec M z` is defined to be a pair `(x, y) : R × M` such
that `z * f y = f x`, so this lemma is just an application of `S`'s commutativity. -/
theorem sec_spec' (z : S) :
    algebraMap R S (IsLocalization.sec M z).1 = algebraMap R S (IsLocalization.sec M z).2 * z := by
  rw [mul_comm, sec_spec]

variable {M}

/-- If `M` contains `0` then the localization at `M` is trivial. -/
theorem subsingleton (h : 0 ∈ M) : Subsingleton S := (toLocalizationMap M S).subsingleton h

protected theorem subsingleton_iff : Subsingleton S ↔ 0 ∈ M :=
  (toLocalizationMap M S).subsingleton_iff

theorem map_right_cancel {x y} {c : M} (h : algebraMap R S (c * x) = algebraMap R S (c * y)) :
    algebraMap R S x = algebraMap R S y :=
  (toLocalizationMap M S).map_right_cancel h

theorem map_left_cancel {x y} {c : M} (h : algebraMap R S (x * c) = algebraMap R S (y * c)) :
    algebraMap R S x = algebraMap R S y :=
  (toLocalizationMap M S).map_left_cancel h

theorem eq_zero_of_fst_eq_zero {z x} {y : M} (h : z * algebraMap R S y = algebraMap R S x)
    (hx : x = 0) : z = 0 := by
  rw [hx, (algebraMap R S).map_zero] at h
  exact (IsUnit.mul_left_eq_zero (IsLocalization.map_units S y)).1 h

variable (M S)

theorem map_eq_zero_iff (r : R) : algebraMap R S r = 0 ↔ ∃ m : M, ↑m * r = 0 :=
  (toLocalizationMap M S).map_eq_zero_iff

variable {M}

/-- `IsLocalization.mk' S` is the surjection sending `(x, y) : R × M` to
`f x * (f y)⁻¹`. -/
noncomputable def mk' (x : R) (y : M) : S :=
  (toLocalizationMap M S).mk' x y

@[simp]
theorem mk'_sec (z : S) : mk' S (IsLocalization.sec M z).1 (IsLocalization.sec M z).2 = z :=
  (toLocalizationMap M S).mk'_sec _

theorem mk'_mul (x₁ x₂ : R) (y₁ y₂ : M) : mk' S (x₁ * x₂) (y₁ * y₂) = mk' S x₁ y₁ * mk' S x₂ y₂ :=
  (toLocalizationMap M S).mk'_mul _ _ _ _

theorem mk'_one (x) : mk' S x (1 : M) = algebraMap R S x :=
  (toLocalizationMap M S).mk'_one _

@[simp]
theorem mk'_spec (x) (y : M) : mk' S x y * algebraMap R S y = algebraMap R S x :=
  (toLocalizationMap M S).mk'_spec _ _

@[simp]
theorem mk'_spec' (x) (y : M) : algebraMap R S y * mk' S x y = algebraMap R S x :=
  (toLocalizationMap M S).mk'_spec' _ _

@[simp]
theorem mk'_spec_mk (x) (y : R) (hy : y ∈ M) :
    mk' S x ⟨y, hy⟩ * algebraMap R S y = algebraMap R S x :=
  mk'_spec S x ⟨y, hy⟩

@[simp]
theorem mk'_spec'_mk (x) (y : R) (hy : y ∈ M) :
    algebraMap R S y * mk' S x ⟨y, hy⟩ = algebraMap R S x :=
  mk'_spec' S x ⟨y, hy⟩

variable {S}

theorem eq_mk'_iff_mul_eq {x} {y : M} {z} :
    z = mk' S x y ↔ z * algebraMap R S y = algebraMap R S x :=
  (toLocalizationMap M S).eq_mk'_iff_mul_eq

theorem eq_mk'_of_mul_eq {x : R} {y : M} {z : R} (h : z * y = x) : (algebraMap R S) z = mk' S x y :=
  eq_mk'_iff_mul_eq.mpr (by rw [← h, map_mul])

theorem mk'_eq_iff_eq_mul {x} {y : M} {z} :
    mk' S x y = z ↔ algebraMap R S x = z * algebraMap R S y :=
  (toLocalizationMap M S).mk'_eq_iff_eq_mul

theorem mk'_add_eq_iff_add_mul_eq_mul {x} {y : M} {z₁ z₂} :
    mk' S x y + z₁ = z₂ ↔ algebraMap R S x + z₁ * algebraMap R S y = z₂ * algebraMap R S y := by
  rw [← mk'_spec S x y, ← IsUnit.mul_left_inj (IsLocalization.map_units S y), right_distrib]

theorem mk'_pow (x : R) (y : M) (n : ℕ) : mk' S (x ^ n) (y ^ n) = mk' S x y ^ n := by
  simp_rw [IsLocalization.mk'_eq_iff_eq_mul, SubmonoidClass.coe_pow, map_pow, ← mul_pow]
  simp

variable (M)

theorem mk'_surjective (z : S) : ∃ (x : _) (y : M), mk' S x y = z :=
  let ⟨r, hr⟩ := IsLocalization.surj _ z
  ⟨r.1, r.2, (eq_mk'_iff_mul_eq.2 hr).symm⟩

variable (S)

/-- The localization of a `Fintype` is a `Fintype`. Cannot be an instance. -/
noncomputable def fintype' [Fintype R] : Fintype S :=
  have := Classical.propDecidable
  Fintype.ofSurjective (Function.uncurry <| IsLocalization.mk' S) fun a =>
    Prod.exists'.mpr <| IsLocalization.mk'_surjective M a

variable {M S}

/-- Localizing at a submonoid with 0 inside it leads to the trivial ring. -/
def uniqueOfZeroMem (h : (0 : R) ∈ M) : Unique S :=
  uniqueOfZeroEqOne <| by simpa using IsLocalization.map_units S ⟨0, h⟩

theorem mk'_eq_iff_eq {x₁ x₂} {y₁ y₂ : M} :
    mk' S x₁ y₁ = mk' S x₂ y₂ ↔ algebraMap R S (y₂ * x₁) = algebraMap R S (y₁ * x₂) :=
  (toLocalizationMap M S).mk'_eq_iff_eq

theorem mk'_eq_iff_eq' {x₁ x₂} {y₁ y₂ : M} :
    mk' S x₁ y₁ = mk' S x₂ y₂ ↔ algebraMap R S (x₁ * y₂) = algebraMap R S (x₂ * y₁) :=
  (toLocalizationMap M S).mk'_eq_iff_eq'

protected theorem eq {a₁ b₁} {a₂ b₂ : M} :
    mk' S a₁ a₂ = mk' S b₁ b₂ ↔ ∃ c : M, ↑c * (↑b₂ * a₁) = c * (a₂ * b₁) :=
  (toLocalizationMap M S).eq

theorem mk'_eq_zero_iff (x : R) (s : M) : mk' S x s = 0 ↔ ∃ m : M, ↑m * x = 0 := by
  rw [← (map_units S s).mul_left_inj, mk'_spec, zero_mul, map_eq_zero_iff M]

@[simp]
theorem mk'_zero (s : M) : IsLocalization.mk' S 0 s = 0 := by
  rw [eq_comm, IsLocalization.eq_mk'_iff_mul_eq, zero_mul, map_zero]

theorem ne_zero_of_mk'_ne_zero {x : R} {y : M} (hxy : IsLocalization.mk' S x y ≠ 0) : x ≠ 0 := by
  rintro rfl
  exact hxy (IsLocalization.mk'_zero _)

include M in
variable (M) in
/-- Any localization of a commutative semiring without zero-divisors also has no zero-divisors. -/
theorem noZeroDivisors [NoZeroDivisors R] : NoZeroDivisors S :=
  (toLocalizationMap M S).noZeroDivisors

theorem sec_fst_ne_zero {x : S} (hx : x ≠ 0) : (sec M x).fst ≠ 0 :=
  mt (fun h ↦ by rw [← mk'_sec (M := M) S x, h, mk'_zero]) hx

section Ext

theorem eq_iff_eq [Algebra R P] [IsLocalization M P] {x y} :
    algebraMap R S x = algebraMap R S y ↔ algebraMap R P x = algebraMap R P y :=
  (toLocalizationMap M S).eq_iff_eq (toLocalizationMap M P)

theorem mk'_eq_iff_mk'_eq [Algebra R P] [IsLocalization M P] {x₁ x₂} {y₁ y₂ : M} :
    mk' S x₁ y₁ = mk' S x₂ y₂ ↔ mk' P x₁ y₁ = mk' P x₂ y₂ :=
  (toLocalizationMap M S).mk'_eq_iff_mk'_eq (toLocalizationMap M P)

theorem mk'_eq_of_eq {a₁ b₁ : R} {a₂ b₂ : M} (H : ↑a₂ * b₁ = ↑b₂ * a₁) :
    mk' S a₁ a₂ = mk' S b₁ b₂ :=
  (toLocalizationMap M S).mk'_eq_of_eq H

theorem mk'_eq_of_eq' {a₁ b₁ : R} {a₂ b₂ : M} (H : b₁ * ↑a₂ = a₁ * ↑b₂) :
    mk' S a₁ a₂ = mk' S b₁ b₂ :=
  (toLocalizationMap M S).mk'_eq_of_eq' H

theorem mk'_cancel (a : R) (b c : M) :
    mk' S (a * c) (b * c) = mk' S a b := (toLocalizationMap M S).mk'_cancel _ _ _

variable (S)

@[simp]
theorem mk'_self {x : R} (hx : x ∈ M) : mk' S x ⟨x, hx⟩ = 1 :=
  (toLocalizationMap M S).mk'_self _ hx

@[simp]
theorem mk'_self' {x : M} : mk' S (x : R) x = 1 :=
  (toLocalizationMap M S).mk'_self' _

theorem mk'_self'' {x : M} : mk' S x.1 x = 1 :=
  mk'_self' _

end Ext

theorem mul_mk'_eq_mk'_of_mul (x y : R) (z : M) :
    (algebraMap R S) x * mk' S y z = mk' S (x * y) z :=
  (toLocalizationMap M S).mul_mk'_eq_mk'_of_mul _ _ _

theorem mk'_eq_mul_mk'_one (x : R) (y : M) : mk' S x y = (algebraMap R S) x * mk' S 1 y :=
  ((toLocalizationMap M S).mul_mk'_one_eq_mk' _ _).symm

@[simp]
theorem mk'_mul_cancel_left (x : R) (y : M) : mk' S (y * x : R) y = (algebraMap R S) x :=
  (toLocalizationMap M S).mk'_mul_cancel_left _ _

theorem mk'_mul_cancel_right (x : R) (y : M) : mk' S (x * y) y = (algebraMap R S) x :=
  (toLocalizationMap M S).mk'_mul_cancel_right _ _

@[simp]
theorem mk'_mul_mk'_eq_one (x y : M) : mk' S (x : R) y * mk' S (y : R) x = 1 := by
  rw [← mk'_mul, mul_comm]; exact mk'_self _ _

theorem mk'_mul_mk'_eq_one' (x : R) (y : M) (h : x ∈ M) : mk' S x y * mk' S (y : R) ⟨x, h⟩ = 1 :=
  mk'_mul_mk'_eq_one ⟨x, h⟩ _

theorem smul_mk' (x y : R) (m : M) : x • mk' S y m = mk' S (x * y) m := by
  nth_rw 2 [← one_mul m]
  rw [mk'_mul, mk'_one, Algebra.smul_def]

@[simp] theorem smul_mk'_one (x : R) (m : M) : x • mk' S 1 m = mk' S x m := by
  rw [smul_mk', mul_one]

@[simp] lemma smul_mk'_self {m : M} {r : R} :
    (m : R) • mk' S r m = algebraMap R S r := by
  rw [smul_mk', mk'_mul_cancel_left]

@[simps]
noncomputable instance invertible_mk'_one (s : M) :
    Invertible (IsLocalization.mk' S (1 : R) s) where
  invOf := algebraMap R S s
  invOf_mul_self := by simp
  mul_invOf_self := by simp

section

variable (M)

theorem isUnit_comp (j : S →+* P) (y : M) : IsUnit (j.comp (algebraMap R S) y) :=
  (toLocalizationMap M S).isUnit_comp j.toMonoidHom _

end

/-- Given a localization map `f : R →+* S` for a submonoid `M ⊆ R` and a map of `CommSemiring`s
`g : R →+* P` such that `g(M) ⊆ Units P`, `f x = f y → g x = g y` for all `x y : R`. -/
theorem eq_of_eq {g : R →+* P} (hg : ∀ y : M, IsUnit (g y)) {x y}
    (h : (algebraMap R S) x = (algebraMap R S) y) : g x = g y :=
  Submonoid.LocalizationMap.eq_of_eq (toLocalizationMap M S) (g := g.toMonoidHom) hg h

theorem mk'_add (x₁ x₂ : R) (y₁ y₂ : M) :
    mk' S (x₁ * y₂ + x₂ * y₁) (y₁ * y₂) = mk' S x₁ y₁ + mk' S x₂ y₂ :=
  mk'_eq_iff_eq_mul.2 <|
    Eq.symm
      (by
        rw [mul_comm (_ + _), mul_add, mul_mk'_eq_mk'_of_mul, mk'_add_eq_iff_add_mul_eq_mul,
          mul_comm (_ * _), ← mul_assoc, add_comm, ← map_mul, mul_mk'_eq_mk'_of_mul,
          mk'_add_eq_iff_add_mul_eq_mul]
        simp only [map_add, Submonoid.coe_mul, map_mul]
        ring)

theorem mul_add_inv_left {g : R →+* P} (h : ∀ y : M, IsUnit (g y)) (y : M) (w z₁ z₂ : P) :
    w * ↑(IsUnit.liftRight (g.toMonoidHom.restrict M) h y)⁻¹ + z₁ =
    z₂ ↔ w + g y * z₁ = g y * z₂ := by
  rw [mul_comm, ← one_mul z₁, ← Units.inv_mul (IsUnit.liftRight (g.toMonoidHom.restrict M) h y),
    mul_assoc, ← mul_add, Units.inv_mul_eq_iff_eq_mul, Units.inv_mul_cancel_left,
    IsUnit.coe_liftRight]
  simp [RingHom.toMonoidHom_eq_coe, MonoidHom.restrict_apply]

theorem lift_spec_mul_add {g : R →+* P} (hg : ∀ y : M, IsUnit (g y)) (z w w' v) :
    ((toLocalizationMap M S).lift hg) z * w + w' = v ↔
      g ((toLocalizationMap M S).sec z).1 * w + g ((toLocalizationMap M S).sec z).2 * w' =
        g ((toLocalizationMap M S).sec z).2 * v := by
  rw [mul_comm, Submonoid.LocalizationMap.lift_apply, ← mul_assoc, mul_add_inv_left hg,
    mul_comm]
  rfl

/-- Given a localization map `f : R →+* S` for a submonoid `M ⊆ R` and a map of `CommSemiring`s
`g : R →+* P` such that `g y` is invertible for all `y : M`, the homomorphism induced from
`S` to `P` sending `z : S` to `g x * (g y)⁻¹`, where `(x, y) : R × M` are such that
`z = f x * (f y)⁻¹`. -/
noncomputable def lift {g : R →+* P} (hg : ∀ y : M, IsUnit (g y)) : S →+* P :=
  { (toLocalizationMap M S).lift₀ g.toMonoidWithZeroHom hg with
    map_add' := by
      intro x y
      dsimp
      rw [(toLocalizationMap M S).lift₀_def, (toLocalizationMap M S).lift_spec,
        mul_add, mul_comm, eq_comm, lift_spec_mul_add, add_comm, mul_comm, mul_assoc, mul_comm,
        mul_assoc, lift_spec_mul_add]
      simp_rw [← mul_assoc]
      change g _ * g _ * g _ + g _ * g _ * g _ = g _ * g _ * g _
      simp_rw [← map_mul g, ← map_add g]
      apply eq_of_eq (S := S) hg
      simp only [sec_spec', toLocalizationMap_sec, map_add, map_mul]
      ring }

variable {g : R →+* P} (hg : ∀ y : M, IsUnit (g y))

/-- Given a localization map `f : R →+* S` for a submonoid `M ⊆ R` and a map of `CommSemiring`s
`g : R →* P` such that `g y` is invertible for all `y : M`, the homomorphism induced from
`S` to `P` maps `f x * (f y)⁻¹` to `g x * (g y)⁻¹` for all `x : R, y ∈ M`. -/
theorem lift_mk' (x y) :
    lift hg (mk' S x y) = g x * ↑(IsUnit.liftRight (g.toMonoidHom.restrict M) hg y)⁻¹ :=
  (toLocalizationMap M S).lift_mk' _ _ _

theorem lift_mk'_spec (x v) (y : M) : lift hg (mk' S x y) = v ↔ g x = g y * v :=
  (toLocalizationMap M S).lift_mk'_spec _ _ _ _

@[simp]
theorem lift_eq (x : R) : lift hg ((algebraMap R S) x) = g x :=
  (toLocalizationMap M S).lift_eq _ _

theorem lift_eq_iff {x y : R × M} :
    lift hg (mk' S x.1 x.2) = lift hg (mk' S y.1 y.2) ↔ g (x.1 * y.2) = g (y.1 * x.2) :=
  (toLocalizationMap M S).lift_eq_iff _

@[simp]
theorem lift_comp : (lift hg).comp (algebraMap R S) = g :=
  RingHom.ext <| (DFunLike.ext_iff (F := MonoidHom _ _)).1 <| (toLocalizationMap M S).lift_comp _

@[simp]
theorem lift_of_comp (j : S →+* P) : lift (isUnit_comp M j) = j :=
  RingHom.ext <| (DFunLike.ext_iff (F := MonoidHom _ _)).1 <|
    (toLocalizationMap M S).lift_of_comp j.toMonoidHom

variable (M)

section
include M

/-- See note [partially-applied ext lemmas] -/
theorem monoidHom_ext ⦃j k : S →* P⦄
    (h : j.comp (algebraMap R S : R →* S) = k.comp (algebraMap R S)) : j = k :=
  Submonoid.LocalizationMap.epic_of_localizationMap (toLocalizationMap M S) <| DFunLike.congr_fun h

/-- See note [partially-applied ext lemmas] -/
theorem ringHom_ext ⦃j k : S →+* P⦄ (h : j.comp (algebraMap R S) = k.comp (algebraMap R S)) :
    j = k :=
  RingHom.coe_monoidHom_injective <| monoidHom_ext M <| MonoidHom.ext <| RingHom.congr_fun h

/-- To show `j` and `k` agree on the whole localization, it suffices to show they agree
on the image of the base ring, if they preserve `1` and `*`. -/
protected theorem ext (j k : S → P) (hj1 : j 1 = 1) (hk1 : k 1 = 1)
    (hjm : ∀ a b, j (a * b) = j a * j b) (hkm : ∀ a b, k (a * b) = k a * k b)
    (h : ∀ a, j (algebraMap R S a) = k (algebraMap R S a)) : j = k :=
  let j' : MonoidHom S P :=
    { toFun := j, map_one' := hj1, map_mul' := hjm }
  let k' : MonoidHom S P :=
    { toFun := k, map_one' := hk1, map_mul' := hkm }
  have : j' = k' := monoidHom_ext M (MonoidHom.ext h)
  show j'.toFun = k'.toFun by rw [this]
end

variable {M}

theorem lift_unique {j : S →+* P} (hj : ∀ x, j ((algebraMap R S) x) = g x) : lift hg = j :=
  RingHom.ext <|
    (DFunLike.ext_iff (F := MonoidHom _ _)).1 <|
      Submonoid.LocalizationMap.lift_unique (toLocalizationMap M S) (g := g.toMonoidHom) hg
        (j := j.toMonoidHom) hj

@[simp]
theorem lift_id (x) : lift (map_units S : ∀ _ : M, IsUnit _) x = x :=
  (toLocalizationMap M S).lift_id _

theorem lift_surjective_iff :
    Surjective (lift hg : S → P) ↔ ∀ v : P, ∃ x : R × M, v * g x.2 = g x.1 :=
  (toLocalizationMap M S).lift_surjective_iff hg

theorem lift_injective_iff :
    Injective (lift hg : S → P) ↔ ∀ x y, algebraMap R S x = algebraMap R S y ↔ g x = g y :=
  (toLocalizationMap M S).lift_injective_iff hg

variable (M) in
include M in
lemma injective_iff_map_algebraMap_eq {T} [CommSemiring T] (f : S →+* T) :
    Function.Injective f ↔ ∀ x y,
      algebraMap R S x = algebraMap R S y ↔ f (algebraMap R S x) = f (algebraMap R S y) := by
  rw [← IsLocalization.lift_of_comp (M := M) f, IsLocalization.lift_injective_iff]
  simp

section Map

variable {T : Submonoid P} {Q : Type*} [CommSemiring Q]
variable [Algebra P Q] [IsLocalization T Q]

section

variable (Q)

/-- Map a homomorphism `g : R →+* P` to `S →+* Q`, where `S` and `Q` are
localizations of `R` and `P` at `M` and `T` respectively,
such that `g(M) ⊆ T`.

We send `z : S` to `algebraMap P Q (g x) * (algebraMap P Q (g y))⁻¹`, where
`(x, y) : R × M` are such that `z = f x * (f y)⁻¹`. -/
noncomputable def map (g : R →+* P) (hy : M ≤ T.comap g) : S →+* Q :=
  lift (M := M) (g := (algebraMap P Q).comp g) fun y => map_units _ ⟨g y, hy y.2⟩

end

section
variable (hy : M ≤ T.comap g)
include hy

-- Porting note: added `simp` attribute, since it proves very similar lemmas marked `simp`
@[simp]
theorem map_eq (x) : map Q g hy ((algebraMap R S) x) = algebraMap P Q (g x) :=
  lift_eq (fun y => map_units _ ⟨g y, hy y.2⟩) x

@[simp]
theorem map_comp : (map Q g hy).comp (algebraMap R S) = (algebraMap P Q).comp g :=
  lift_comp fun y => map_units _ ⟨g y, hy y.2⟩

theorem map_mk' (x) (y : M) : map Q g hy (mk' S x y) = mk' Q (g x) ⟨g y, hy y.2⟩ :=
  Submonoid.LocalizationMap.map_mk' (toLocalizationMap M S) (g := g.toMonoidHom)
    (fun y => hy y.2) (k := toLocalizationMap T Q) ..

theorem map_unique (j : S →+* Q) (hj : ∀ x : R, j (algebraMap R S x) = algebraMap P Q (g x)) :
    map Q g hy = j :=
  lift_unique (fun y => map_units _ ⟨g y, hy y.2⟩) hj

/-- If `CommSemiring` homs `g : R →+* P, l : P →+* A` induce maps of localizations, the composition
of the induced maps equals the map of localizations induced by `l ∘ g`. -/
theorem map_comp_map {A : Type*} [CommSemiring A] {U : Submonoid A} {W} [CommSemiring W]
    [Algebra A W] [IsLocalization U W] {l : P →+* A} (hl : T ≤ U.comap l) :
    (map W l hl).comp (map Q g hy : S →+* _) = map W (l.comp g) fun _ hx => hl (hy hx) :=
  RingHom.ext fun x =>
    Submonoid.LocalizationMap.map_map (P := P) (toLocalizationMap M S) (fun y => hy y.2)
      (toLocalizationMap U W) (fun w => hl w.2) x

/-- If `CommSemiring` homs `g : R →+* P, l : P →+* A` induce maps of localizations, the composition
of the induced maps equals the map of localizations induced by `l ∘ g`. -/
theorem map_map {A : Type*} [CommSemiring A] {U : Submonoid A} {W} [CommSemiring W] [Algebra A W]
    [IsLocalization U W] {l : P →+* A} (hl : T ≤ U.comap l) (x : S) :
    map W l hl (map Q g hy x) = map W (l.comp g) (fun _ hx => hl (hy hx)) x := by
  rw [← map_comp_map (Q := Q) hy hl]; rfl

protected theorem map_smul (x : S) (z : R) : map Q g hy (z • x : S) = g z • map Q g hy x := by
  rw [Algebra.smul_def, Algebra.smul_def, RingHom.map_mul, map_eq]

end

@[simp]
theorem map_id_mk' {Q : Type*} [CommSemiring Q] [Algebra R Q] [IsLocalization M Q] (x) (y : M) :
    map Q (RingHom.id R) (le_refl M) (mk' S x y) = mk' Q x y :=
  map_mk' ..

@[simp]
theorem map_id (z : S) (h : M ≤ M.comap (RingHom.id R) := le_refl M) :
    map S (RingHom.id _) h z = z :=
  lift_id _

section

variable (S Q)

/-- If `S`, `Q` are localizations of `R` and `P` at submonoids `M, T` respectively, an
isomorphism `j : R ≃+* P` such that `j(M) = T` induces an isomorphism of localizations
`S ≃+* Q`. -/
@[simps]
noncomputable def ringEquivOfRingEquiv (h : R ≃+* P) (H : M.map h.toMonoidHom = T) : S ≃+* Q :=
  have H' : T.map h.symm.toMonoidHom = M := by
    rw [← M.map_id, ← H, Submonoid.map_map]
    congr
    ext
    apply h.symm_apply_apply
  { map Q (h : R →+* P) (M.le_comap_of_map_le (le_of_eq H)) with
    toFun := map Q (h : R →+* P) (M.le_comap_of_map_le (le_of_eq H))
    invFun := map S (h.symm : P →+* R) (T.le_comap_of_map_le (le_of_eq H'))
    left_inv := fun x => by
      rw [map_map, map_unique _ (RingHom.id _), RingHom.id_apply]
      simp
    right_inv := fun x => by
      rw [map_map, map_unique _ (RingHom.id _), RingHom.id_apply]
      simp }

end

theorem ringEquivOfRingEquiv_eq_map {j : R ≃+* P} (H : M.map j.toMonoidHom = T) :
    (ringEquivOfRingEquiv S Q j H : S →+* Q) =
      map Q (j : R →+* P) (M.le_comap_of_map_le (le_of_eq H)) :=
  rfl

theorem ringEquivOfRingEquiv_eq {j : R ≃+* P} (H : M.map j.toMonoidHom = T) (x) :
    ringEquivOfRingEquiv S Q j H ((algebraMap R S) x) = algebraMap P Q (j x) := by
  simp

theorem ringEquivOfRingEquiv_mk' {j : R ≃+* P} (H : M.map j.toMonoidHom = T) (x : R) (y : M) :
    ringEquivOfRingEquiv S Q j H (mk' S x y) =
      mk' Q (j x) ⟨j y, show j y ∈ T from H ▸ Set.mem_image_of_mem j y.2⟩ := by
  simp [map_mk']

@[simp]
theorem ringEquivOfRingEquiv_symm {j : R ≃+* P} (H : M.map j = T) :
    (ringEquivOfRingEquiv S Q j H).symm =
      ringEquivOfRingEquiv Q S j.symm (show T.map (j : R ≃* P).symm = M by
        rw [← H, ← Submonoid.comap_equiv_eq_map_symm, ← Submonoid.map_coe_toMulEquiv,
          Submonoid.comap_map_eq_of_injective (j : R ≃* P).injective]) := rfl

end Map

section at_units
lemma at_units (S : Submonoid R)
    (hS : S ≤ IsUnit.submonoid R) : IsLocalization S R where
  map_units' y := hS y.prop
  surj' := fun s ↦ ⟨⟨s, 1⟩, by simp⟩
  exists_of_eq := fun {x y} (e : x = y) ↦ ⟨1, e ▸ rfl⟩

end at_units

section

variable (M S) (Q : Type*) [CommSemiring Q] [Algebra P Q]

/-- Injectivity of a map descends to the map induced on localizations. -/
theorem map_injective_of_injective (h : Function.Injective g) [IsLocalization (M.map g) Q] :
    Function.Injective (map Q g M.le_comap_map : S → Q) :=
  (toLocalizationMap M S).map_injective_of_injective h (toLocalizationMap (M.map g) Q)

/-- Surjectivity of a map descends to the map induced on localizations. -/
theorem map_surjective_of_surjective (h : Function.Surjective g) [IsLocalization (M.map g) Q] :
    Function.Surjective (map Q g M.le_comap_map : S → Q) :=
  (toLocalizationMap M S).map_surjective_of_surjective h (toLocalizationMap (M.map g) Q)

end

end IsLocalization

section

variable (M)

theorem isLocalization_of_base_ringEquiv [IsLocalization M S] (h : R ≃+* P) :
    haveI := ((algebraMap R S).comp h.symm.toRingHom).toAlgebra
    IsLocalization (M.map h) S := by
  letI : Algebra P S := ((algebraMap R S).comp h.symm.toRingHom).toAlgebra
  constructor
  · rintro ⟨_, ⟨y, hy, rfl⟩⟩
    convert IsLocalization.map_units S ⟨y, hy⟩
    dsimp only [RingHom.algebraMap_toAlgebra, RingHom.comp_apply]
    exact congr_arg _ (h.symm_apply_apply _)
  · intro y
    obtain ⟨⟨x, s⟩, e⟩ := IsLocalization.surj M y
    refine ⟨⟨h x, _, _, s.prop, rfl⟩, ?_⟩
    dsimp only [RingHom.algebraMap_toAlgebra, RingHom.comp_apply] at e ⊢
    convert e <;> exact h.symm_apply_apply _
  · intro x y
    rw [RingHom.algebraMap_toAlgebra, RingHom.comp_apply, RingHom.comp_apply,
      IsLocalization.eq_iff_exists M S]
    simp [← h.toEquiv.apply_eq_iff_eq]

theorem isLocalization_iff_of_base_ringEquiv (h : R ≃+* P) :
    IsLocalization M S ↔
      haveI := ((algebraMap R S).comp h.symm.toRingHom).toAlgebra
      IsLocalization (M.map h) S := by
  letI : Algebra P S := ((algebraMap R S).comp h.symm.toRingHom).toAlgebra
  refine ⟨fun _ => isLocalization_of_base_ringEquiv M S h, ?_⟩
  intro (H : IsLocalization (Submonoid.map (h : R ≃* P) M) S)
  convert isLocalization_of_base_ringEquiv (Submonoid.map (h : R ≃* P) M) S h.symm
  · rw [← Submonoid.map_coe_toMulEquiv, RingEquiv.coe_toMulEquiv_symm, ←
      Submonoid.comap_equiv_eq_map_symm, Submonoid.comap_map_eq_of_injective]
    exact h.toEquiv.injective
  rw [RingHom.algebraMap_toAlgebra, RingHom.comp_assoc]
  simp only [RingHom.comp_id, RingEquiv.symm_symm, RingEquiv.symm_toRingHom_comp_toRingHom]
  apply Algebra.algebra_ext
  intro r
  rw [RingHom.algebraMap_toAlgebra]

end

variable (M)

theorem nonZeroDivisors_le_comap [IsLocalization M S] :
    nonZeroDivisors R ≤ (nonZeroDivisors S).comap (algebraMap R S) :=
  (toLocalizationMap M S).nonZeroDivisors_le_comap

theorem map_nonZeroDivisors_le [IsLocalization M S] :
    (nonZeroDivisors R).map (algebraMap R S) ≤ nonZeroDivisors S :=
  (toLocalizationMap M S).map_nonZeroDivisors_le

end IsLocalization

namespace Localization

open IsLocalization

/-! ### Constructing a localization at a given submonoid -/

section

instance instUniqueLocalization [Subsingleton R] : Unique (Localization M) where
  uniq a := by
    with_unfolding_all change a = mk 1 1
    exact Localization.induction_on a fun _ => by
      congr <;> apply Subsingleton.elim

theorem add_mk (a b c d) : (mk a b : Localization M) + mk c d =
    mk ((b : R) * c + (d : R) * a) (b * d) := by
  rw [add_comm (b * c) (d * a), mul_comm b d]
  exact OreLocalization.oreDiv_add_oreDiv

theorem add_mk_self (a b c) : (mk a b : Localization M) + mk c b = mk (a + c) b := by
  rw [add_mk, mk_eq_mk_iff, r_eq_r']
  refine (r' M).symm ⟨1, ?_⟩
  simp only [Submonoid.coe_one, Submonoid.coe_mul]
  ring

/-- For any given denominator `b : M`, the map `a ↦ a / b` is an `AddMonoidHom` from `R` to
  `Localization M`. -/
@[simps]
def mkAddMonoidHom (b : M) : R →+ Localization M where
  toFun a := mk a b
  map_zero' := mk_zero _
  map_add' _ _ := (add_mk_self _ _ _).symm

theorem mk_sum {ι : Type*} (f : ι → R) (s : Finset ι) (b : M) :
    mk (∑ i ∈ s, f i) b = ∑ i ∈ s, mk (f i) b :=
  map_sum (mkAddMonoidHom b) f s

theorem mk_list_sum (l : List R) (b : M) : mk l.sum b = (l.map fun a => mk a b).sum :=
  map_list_sum (mkAddMonoidHom b) l

theorem mk_multiset_sum (l : Multiset R) (b : M) : mk l.sum b = (l.map fun a => mk a b).sum :=
  (mkAddMonoidHom b).map_multiset_sum l

instance isLocalization : IsLocalization M (Localization M) :=
  (Localization.monoidOf M).toIsLocalizationMap

instance [NoZeroDivisors R] : NoZeroDivisors (Localization M) := IsLocalization.noZeroDivisors M

end

@[simp]
theorem toLocalizationMap_eq_monoidOf : toLocalizationMap M (Localization M) = monoidOf M :=
  rfl

theorem monoidOf_eq_algebraMap (x) : monoidOf M x = algebraMap R (Localization M) x :=
  rfl

theorem mk_one_eq_algebraMap (x) : mk x 1 = algebraMap R (Localization M) x :=
  rfl

theorem mk_eq_mk'_apply (x y) : mk x y = IsLocalization.mk' (Localization M) x y := by
  rw [mk_eq_monoidOf_mk'_apply, mk', toLocalizationMap_eq_monoidOf]

-- Porting note: removed `simp`. Left hand side can be simplified; not clear what normal form should
--be.
theorem mk_eq_mk' : (mk : R → M → Localization M) = IsLocalization.mk' (Localization M) :=
  mk_eq_monoidOf_mk'

theorem mk_algebraMap {A : Type*} [CommSemiring A] [Algebra A R] (m : A) :
    mk (algebraMap A R m) 1 = algebraMap A (Localization M) m := by
  rw [mk_eq_mk', mk'_eq_iff_eq_mul, Submonoid.coe_one, map_one, mul_one]; rfl

end Localization

namespace IsLocalization

variable [IsLocalization M S]

theorem to_map_eq_zero_iff {x : R} (hM : M ≤ nonZeroDivisors R) : algebraMap R S x = 0 ↔ x = 0 := by
  constructor <;> intro h
  · obtain ⟨c, hc⟩ := (map_eq_zero_iff M _ _).mp h
    exact (hM c.2).1 x hc
  · rw [h, map_zero]

protected theorem injectiveₛ (hM : ∀ m ∈ M, IsRegular m) : Injective (algebraMap R S) :=
  (toLocalizationMap M S).injective_iff.mpr hM

protected theorem to_map_ne_zero_of_mem_nonZeroDivisors [Nontrivial R] (hM : M ≤ nonZeroDivisors R)
    {x : R} (hx : x ∈ nonZeroDivisors R) : algebraMap R S x ≠ 0 := by
  rw [Ne, to_map_eq_zero_iff S hM]
  exact nonZeroDivisors.ne_zero hx

variable {S}

theorem sec_snd_ne_zero [Nontrivial R] (hM : M ≤ nonZeroDivisors R) (x : S) :
    ((sec M x).snd : R) ≠ 0 :=
  nonZeroDivisors.coe_ne_zero ⟨(sec M x).snd.val, hM (sec M x).snd.property⟩

variable [IsDomain R]

@[deprecated (since := "2025-03-18")] alias noZeroDivisors_of_le_nonZeroDivisors := noZeroDivisors

variable (S) in
/-- A `CommRing` `S` which is the localization of an integral domain `R` at a subset of
non-zero elements is an integral domain. -/
theorem isDomain_of_le_nonZeroDivisors (hM : M ≤ nonZeroDivisors R) : IsDomain S where
  __ : IsCancelMulZero S := (toLocalizationMap M S).isCancelMulZero
  __ : Nontrivial S := (toLocalizationMap M S).nontrivial fun h ↦ zero_notMem_nonZeroDivisors (hM h)

/-- The localization of an integral domain to a set of non-zero elements is an integral domain. -/
theorem isDomain_localization {M : Submonoid R} (hM : M ≤ nonZeroDivisors R) :
    IsDomain (Localization M) :=
  isDomain_of_le_nonZeroDivisors _ hM

end IsLocalization

end CommSemiring

section CommRing

variable {R : Type*} [CommRing R] {M : Submonoid R} (S : Type*) [CommRing S]
variable [Algebra R S] {P : Type*} [CommRing P]

namespace Localization

theorem neg_mk (a b) : -(mk a b : Localization M) = mk (-a) b := OreLocalization.neg_def _ _

theorem sub_mk (a c) (b d) : (mk a b : Localization M) - mk c d =
    mk ((d : R) * a - b * c) (b * d) := by
  rw [sub_eq_add_neg, neg_mk, add_mk, add_comm, mul_neg, ← sub_eq_add_neg]

end Localization

namespace IsLocalization

variable [IsLocalization M S]

theorem mk'_neg (x : R) (y : M) :
    mk' S (-x) y = - mk' S x y := by
  rw [eq_comm, eq_mk'_iff_mul_eq, neg_mul, map_neg, mk'_spec]

theorem mk'_sub (x₁ x₂ : R) (y₁ y₂ : M) :
    mk' S (x₁ * y₂ - x₂ * y₁) (y₁ * y₂) = mk' S x₁ y₁ - mk' S x₂ y₂ := by
  rw [sub_eq_add_neg, sub_eq_add_neg, ← mk'_neg, ← mk'_add, neg_mul]

include M in
lemma injective_of_map_algebraMap_zero {T} [CommRing T] (f : S →+* T)
    (h : ∀ x, f (algebraMap R S x) = 0 → algebraMap R S x = 0) :
    Function.Injective f := by
  rw [IsLocalization.injective_iff_map_algebraMap_eq M]
  refine fun x y ↦ ⟨fun hz ↦ hz ▸ rfl, fun hz ↦ ?_⟩
  rw [← sub_eq_zero, ← map_sub, ← map_sub] at hz
  apply h at hz
  rwa [map_sub, sub_eq_zero] at hz

protected theorem injective (hM : M ≤ nonZeroDivisors R) : Injective (algebraMap R S) :=
  IsLocalization.injectiveₛ S fun _x hx ↦ isRegular_iff_mem_nonZeroDivisors.mpr (hM hx)

end IsLocalization

end CommRing<|MERGE_RESOLUTION|>--- conflicted
+++ resolved
@@ -181,8 +181,6 @@
   have ⟨m', eq⟩ := (eq_iff_exists M S).mp hrm
   exact ⟨m' * m, mul_mem m'.2 m.2, _, mul_left_comm _ x _ ▸ eq⟩
 
-<<<<<<< HEAD
-=======
 variable (S)
 
 /-- `IsLocalization.toLocalizationMap M S` shows `S` is the monoid localization of `R` at `M`. -/
@@ -211,7 +209,6 @@
     (z * algebraMap R S d = algebraMap R S z') ∧ (w * algebraMap R S d = algebraMap R S w') :=
   (toLocalizationMap M S).surj₂
 
->>>>>>> 14af3231
 end
 
 variable (M) {S}
