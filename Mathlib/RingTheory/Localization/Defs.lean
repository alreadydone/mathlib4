/-
Copyright (c) 2018 Kenny Lau. All rights reserved.
Released under Apache 2.0 license as described in the file LICENSE.
Authors: Kenny Lau, Mario Carneiro, Johan Commelin, Amelia Livingston, Anne Baanen
-/
module

public import Mathlib.Algebra.BigOperators.Group.Finset.Defs
public import Mathlib.Algebra.Regular.Basic
public import Mathlib.Algebra.Ring.NonZeroDivisors
public import Mathlib.Data.Fintype.Prod
public import Mathlib.GroupTheory.MonoidLocalization.MonoidWithZero
public import Mathlib.RingTheory.OreLocalization.Ring
public import Mathlib.Tactic.ApplyFun
public import Mathlib.Tactic.Ring

/-!
# Localizations of commutative rings

We characterize the localization of a commutative ring `R` at a submonoid `M` up to
isomorphism; that is, a commutative ring `S` is the localization of `R` at `M` iff we can find a
ring homomorphism `f : R →+* S` satisfying 3 properties:
1. For all `y ∈ M`, `f y` is a unit;
2. For all `z : S`, there exists `(x, y) : R × M` such that `z * f y = f x`;
3. For all `x, y : R` such that `f x = f y`, there exists `c ∈ M` such that `x * c = y * c`.
   (The converse is a consequence of 1.)

In the following, let `R, P` be commutative rings, `S, Q` be `R`- and `P`-algebras
and `M, T` be submonoids of `R` and `P` respectively, e.g.:
```
variable (R S P Q : Type*) [CommRing R] [CommRing S] [CommRing P] [CommRing Q]
variable [Algebra R S] [Algebra P Q] (M : Submonoid R) (T : Submonoid P)
```

## Main definitions

* `IsLocalization (M : Submonoid R) (S : Type*)` is a typeclass expressing that `S` is a
  localization of `R` at `M`, i.e. the canonical map `algebraMap R S : R →+* S` is a
  localization map (satisfying the above properties).
* `IsLocalization.mk' S` is a surjection sending `(x, y) : R × M` to `f x * (f y)⁻¹`
* `IsLocalization.lift` is the ring homomorphism from `S` induced by a homomorphism from `R`
  which maps elements of `M` to invertible elements of the codomain.
* `IsLocalization.map S Q` is the ring homomorphism from `S` to `Q` which maps elements
  of `M` to elements of `T`
* `IsLocalization.ringEquivOfRingEquiv`: if `R` and `P` are isomorphic by an isomorphism
  sending `M` to `T`, then `S` and `Q` are isomorphic

## Main results

* `Localization M S`, a construction of the localization as a quotient type, defined in
  `GroupTheory.MonoidLocalization`, has `CommRing`, `Algebra R` and `IsLocalization M`
  instances if `R` is a ring. `Localization.Away`, `Localization.AtPrime` and `FractionRing`
  are abbreviations for `Localization`s and have their corresponding `IsLocalization` instances

## Implementation notes

In maths it is natural to reason up to isomorphism, but in Lean we cannot naturally `rewrite` one
structure with an isomorphic one; one way around this is to isolate a predicate characterizing
a structure up to isomorphism, and reason about things that satisfy the predicate.

A previous version of this file used a fully bundled type of ring localization maps,
then used a type synonym `f.codomain` for `f : LocalizationMap M S` to instantiate the
`R`-algebra structure on `S`. This results in defining ad-hoc copies for everything already
defined on `S`. By making `IsLocalization` a predicate on the `algebraMap R S`,
we can ensure the localization map commutes nicely with other `algebraMap`s.

To prove most lemmas about a localization map `algebraMap R S` in this file we invoke the
corresponding proof for the underlying `CommMonoid` localization map
`IsLocalization.toLocalizationMap M S`, which can be found in `GroupTheory.MonoidLocalization`
and the namespace `Submonoid.LocalizationMap`.

To reason about the localization as a quotient type, use `mk_eq_of_mk'` and associated lemmas.
These show the quotient map `mk : R → M → Localization M` equals the surjection
`LocalizationMap.mk'` induced by the map `algebraMap : R →+* Localization M`.
The lemma `mk_eq_of_mk'` hence gives you access to the results in the rest of the file,
which are about the `LocalizationMap.mk'` induced by any localization map.

The proof that "a `CommRing` `K` which is the localization of an integral domain `R` at `R \ {0}`
is a field" is a `def` rather than an `instance`, so if you want to reason about a field of
fractions `K`, assume `[Field K]` instead of just `[CommRing K]`.

## Tags
localization, ring localization, commutative ring localization, characteristic predicate,
commutative ring, field of fractions
-/

@[expose] public section

assert_not_exists AlgHom Ideal

open Function

section CommSemiring

variable {R : Type*} [CommSemiring R] (M : Submonoid R) (S : Type*) [CommSemiring S]
variable [Algebra R S] {P : Type*} [CommSemiring P]

/-- An auxiliary typeclass to avoid auto-generated declarations
under the `IsLocalization` namespace. -/
class IsLocalization' : Prop extends M.IsLocalizationMap (algebraMap R S)

/-- The typeclass `IsLocalization (M : Submonoid R) S` where `S` is an `R`-algebra
expresses that `S` is isomorphic to the localization of `R` at `M`. -/
abbrev IsLocalization := @IsLocalization'

theorem isLocalization_iff_isLocalizationMap :
    IsLocalization M S ↔ M.IsLocalizationMap (algebraMap R S) :=
  ⟨fun ⟨h⟩ ↦ h, fun h ↦ ⟨h⟩⟩

theorem isLocalization_iff : IsLocalization M S ↔
    (∀ y : M, IsUnit (algebraMap R S y)) ∧
    (∀ z : S, ∃ x : R × M, z * algebraMap R S x.2 = algebraMap R S x.1) ∧
    ∀ {x y : R}, algebraMap R S x = algebraMap R S y → ∃ c : M, c * x = c * y := by
  rw [isLocalization_iff_isLocalizationMap, Submonoid.isLocalizationMap_iff]

variable {M}

namespace IsLocalization

section IsLocalization

variable [IsLocalization M S]

section

/-- Everything in the image of `algebraMap` is a unit. -/
theorem map_units : ∀ y : M, IsUnit (algebraMap R S y) :=
  IsLocalization'.toIsLocalizationMap.map_units

variable (M) {S}
/-- Every element in the localization can be expressed as a quotient of an element in the
range of `algebraMap` by the image of an element of the submonoid. -/
theorem surj : ∀ z : S, ∃ x : R × M, z * algebraMap R S x.2 = algebraMap R S x.1 :=
  IsLocalization'.toIsLocalizationMap.surj

variable {M} in
theorem exists_of_eq {x y : R} : algebraMap R S x = algebraMap R S y → ∃ c : M, c * x = c * y :=
  IsLocalization'.toIsLocalizationMap.exists_of_eq

variable (S)

/-- `IsLocalization.toLocalizationMap M S` shows `S` is the monoid localization of `R` at `M`. -/
abbrev toLocalizationMap : M.LocalizationMap S where
  __ := algebraMap R S
  toFun := algebraMap R S
  isLocalizationMap := IsLocalization'.toIsLocalizationMap

@[deprecated (since := "2025-08-01")] alias toLocalizationWithZeroMap := toLocalizationMap

@[simp]
lemma toLocalizationMap_toMonoidHom :
    (toLocalizationMap M S).toMonoidHom = (algebraMap R S : R →*₀ S) := rfl

@[deprecated (since := "2025-08-13")] alias toLocalizationMap_toMap := toLocalizationMap_toMonoidHom

@[simp] lemma coe_toLocalizationMap : ⇑(toLocalizationMap M S) = algebraMap R S := rfl

@[deprecated (since := "2025-08-13")] alias toLocalizationMap_toMap_apply := coe_toLocalizationMap

lemma toLocalizationMap_apply (x) : toLocalizationMap M S x = algebraMap R S x := rfl

theorem surj₂ : ∀ z w : S, ∃ z' w' : R, ∃ d : M,
    (z * algebraMap R S d = algebraMap R S z') ∧ (w * algebraMap R S d = algebraMap R S w') :=
  (toLocalizationMap M S).surj₂

/-- The kernel of `algebraMap` is equal to the annihilator by `map_units'` -/
theorem eq_iff_exists {x y} : algebraMap R S x = algebraMap R S y ↔ ∃ c : M, ↑c * x = ↑c * y :=
  (toLocalizationMap M S).eq_iff_exists

variable {S}

theorem injective_iff_isRegular : Injective (algebraMap R S) ↔ ∀ c : M, IsRegular (c : R) :=
  (toLocalizationMap M S).injective_iff.trans <| .symm Subtype.forall

theorem of_le (N : Submonoid R) (h₁ : M ≤ N) (h₂ : ∀ r ∈ N, IsUnit (algebraMap R S r)) :
    IsLocalization N S where
  map_units r := h₂ r r.2
  surj s :=
    have ⟨⟨x, y, hy⟩, H⟩ := IsLocalization.surj M s
    ⟨⟨x, y, h₁ hy⟩, H⟩
  exists_of_eq {x y} := by
    rw [IsLocalization.eq_iff_exists M]
    rintro ⟨c, hc⟩
    exact ⟨⟨c, h₁ c.2⟩, hc⟩

theorem of_le_of_exists_dvd (N : Submonoid R) (h₁ : M ≤ N) (h₂ : ∀ n ∈ N, ∃ m ∈ M, n ∣ m) :
    IsLocalization N S :=
  of_le M N h₁ fun n hn ↦ have ⟨m, hm, dvd⟩ := h₂ n hn
    isUnit_of_dvd_unit (map_dvd _ dvd) (map_units S ⟨m, hm⟩)

theorem algebraMap_isUnit_iff {x : R} : IsUnit (algebraMap R S x) ↔ ∃ m ∈ M, x ∣ m := by
  refine ⟨fun h ↦ ?_, fun ⟨m, hm, dvd⟩ ↦ isUnit_of_dvd_unit (map_dvd _ dvd) (map_units S ⟨m, hm⟩)⟩
  have ⟨s, hxs⟩ := isUnit_iff_dvd_one.mp h
  have ⟨⟨r, m⟩, hrm⟩ := surj M s
  apply_fun (algebraMap R S x * ·) at hrm
  rw [← mul_assoc, ← hxs, one_mul, ← map_mul] at hrm
  have ⟨m', eq⟩ := (eq_iff_exists M S).mp hrm
  exact ⟨m' * m, mul_mem m'.2 m.2, _, mul_left_comm _ x _ ▸ eq⟩

<<<<<<< HEAD
variable (S)

variable {M} in
theorem smul_bijective (m : M) : Bijective fun s : S ↦ m • s := by
  simpa only [Submonoid.smul_def, Algebra.smul_def] using (map_units S m).smul_bijective

/-- `IsLocalization.toLocalizationMap M S` shows `S` is the monoid localization of `R` at `M`. -/
abbrev toLocalizationMap : M.LocalizationMap S where
  __ := algebraMap R S
  toFun := algebraMap R S
  map_units' := IsLocalization.map_units _
  surj' := IsLocalization.surj _
  exists_of_eq _ _ := IsLocalization.exists_of_eq

@[deprecated (since := "2025-08-01")] alias toLocalizationWithZeroMap := toLocalizationMap

@[simp]
lemma toLocalizationMap_toMonoidHom :
    (toLocalizationMap M S).toMonoidHom = (algebraMap R S : R →*₀ S) := rfl

@[deprecated (since := "2025-08-13")] alias toLocalizationMap_toMap := toLocalizationMap_toMonoidHom

@[simp] lemma coe_toLocalizationMap : ⇑(toLocalizationMap M S) = algebraMap R S := rfl

@[deprecated (since := "2025-08-13")] alias toLocalizationMap_toMap_apply := coe_toLocalizationMap

lemma toLocalizationMap_apply (x) : toLocalizationMap M S x = algebraMap R S x := rfl

theorem surj₂ : ∀ z w : S, ∃ z' w' : R, ∃ d : M,
    (z * algebraMap R S d = algebraMap R S z') ∧ (w * algebraMap R S d = algebraMap R S w') :=
  (toLocalizationMap M S).surj₂

=======
>>>>>>> ee728d5a
end

variable (M) {S}

/-- Given a localization map `f : M →* N`, a section function sending `z : N` to some
`(x, y) : M × S` such that `f x * (f y)⁻¹ = z`. -/
noncomputable def sec (z : S) : R × M :=
  Classical.choose <| IsLocalization.surj _ z

@[simp]
theorem toLocalizationMap_sec : (toLocalizationMap M S).sec = sec M :=
  rfl

/-- Given `z : S`, `IsLocalization.sec M z` is defined to be a pair `(x, y) : R × M` such
that `z * f y = f x` (so this lemma is true by definition). -/
theorem sec_spec (z : S) :
    z * algebraMap R S (IsLocalization.sec M z).2 = algebraMap R S (IsLocalization.sec M z).1 :=
  Classical.choose_spec <| IsLocalization.surj _ z

/-- Given `z : S`, `IsLocalization.sec M z` is defined to be a pair `(x, y) : R × M` such
that `z * f y = f x`, so this lemma is just an application of `S`'s commutativity. -/
theorem sec_spec' (z : S) :
    algebraMap R S (IsLocalization.sec M z).1 = algebraMap R S (IsLocalization.sec M z).2 * z := by
  rw [mul_comm, sec_spec]

variable {M}

/-- If `M` contains `0` then the localization at `M` is trivial. -/
theorem subsingleton (h : 0 ∈ M) : Subsingleton S := (toLocalizationMap M S).subsingleton h

protected theorem subsingleton_iff : Subsingleton S ↔ 0 ∈ M :=
  (toLocalizationMap M S).subsingleton_iff

theorem map_right_cancel {x y} {c : M} (h : algebraMap R S (c * x) = algebraMap R S (c * y)) :
    algebraMap R S x = algebraMap R S y :=
  (toLocalizationMap M S).map_right_cancel h

theorem map_left_cancel {x y} {c : M} (h : algebraMap R S (x * c) = algebraMap R S (y * c)) :
    algebraMap R S x = algebraMap R S y :=
  (toLocalizationMap M S).map_left_cancel h

theorem eq_zero_of_fst_eq_zero {z x} {y : M} (h : z * algebraMap R S y = algebraMap R S x)
    (hx : x = 0) : z = 0 := by
  rw [hx, (algebraMap R S).map_zero] at h
  exact (IsUnit.mul_left_eq_zero (IsLocalization.map_units S y)).1 h

variable (M S)

theorem map_eq_zero_iff (r : R) : algebraMap R S r = 0 ↔ ∃ m : M, ↑m * r = 0 :=
  (toLocalizationMap M S).map_eq_zero_iff

variable {M}

/-- `IsLocalization.mk' S` is the surjection sending `(x, y) : R × M` to
`f x * (f y)⁻¹`. -/
noncomputable def mk' (x : R) (y : M) : S :=
  (toLocalizationMap M S).mk' x y

@[simp]
theorem mk'_sec (z : S) : mk' S (IsLocalization.sec M z).1 (IsLocalization.sec M z).2 = z :=
  (toLocalizationMap M S).mk'_sec _

theorem mk'_mul (x₁ x₂ : R) (y₁ y₂ : M) : mk' S (x₁ * x₂) (y₁ * y₂) = mk' S x₁ y₁ * mk' S x₂ y₂ :=
  (toLocalizationMap M S).mk'_mul _ _ _ _

theorem mk'_one (x) : mk' S x (1 : M) = algebraMap R S x :=
  (toLocalizationMap M S).mk'_one _

@[simp]
theorem mk'_spec (x) (y : M) : mk' S x y * algebraMap R S y = algebraMap R S x :=
  (toLocalizationMap M S).mk'_spec _ _

@[simp]
theorem mk'_spec' (x) (y : M) : algebraMap R S y * mk' S x y = algebraMap R S x :=
  (toLocalizationMap M S).mk'_spec' _ _

@[simp]
theorem mk'_spec_mk (x) (y : R) (hy : y ∈ M) :
    mk' S x ⟨y, hy⟩ * algebraMap R S y = algebraMap R S x :=
  mk'_spec S x ⟨y, hy⟩

@[simp]
theorem mk'_spec'_mk (x) (y : R) (hy : y ∈ M) :
    algebraMap R S y * mk' S x ⟨y, hy⟩ = algebraMap R S x :=
  mk'_spec' S x ⟨y, hy⟩

variable {S}

theorem eq_mk'_iff_mul_eq {x} {y : M} {z} :
    z = mk' S x y ↔ z * algebraMap R S y = algebraMap R S x :=
  (toLocalizationMap M S).eq_mk'_iff_mul_eq

theorem eq_mk'_of_mul_eq {x : R} {y : M} {z : R} (h : z * y = x) : (algebraMap R S) z = mk' S x y :=
  eq_mk'_iff_mul_eq.mpr (by rw [← h, map_mul])

theorem mk'_eq_iff_eq_mul {x} {y : M} {z} :
    mk' S x y = z ↔ algebraMap R S x = z * algebraMap R S y :=
  (toLocalizationMap M S).mk'_eq_iff_eq_mul

theorem mk'_add_eq_iff_add_mul_eq_mul {x} {y : M} {z₁ z₂} :
    mk' S x y + z₁ = z₂ ↔ algebraMap R S x + z₁ * algebraMap R S y = z₂ * algebraMap R S y := by
  rw [← mk'_spec S x y, ← IsUnit.mul_left_inj (IsLocalization.map_units S y), right_distrib]

theorem mk'_pow (x : R) (y : M) (n : ℕ) : mk' S (x ^ n) (y ^ n) = mk' S x y ^ n := by
  simp_rw [IsLocalization.mk'_eq_iff_eq_mul, SubmonoidClass.coe_pow, map_pow, ← mul_pow]
  simp

variable (M)

theorem mk'_surjective : Surjective fun ((r, m) : R × M) ↦ mk' S r m := fun z ↦
  let ⟨r, hr⟩ := IsLocalization.surj _ z
  ⟨r, (eq_mk'_iff_mul_eq.2 hr).symm⟩

theorem exists_mk'_eq (z : S) : ∃ (x : R) (y : M), mk' S x y = z :=
  let ⟨⟨r, m⟩, hz⟩ := mk'_surjective M z; ⟨r, m, hz⟩

variable (S) in
/-- The localization of a `Fintype` is a `Fintype`. Cannot be an instance. -/
noncomputable def fintype' [Fintype R] : Fintype S :=
  have := Classical.propDecidable
  .ofSurjective (Function.uncurry <| IsLocalization.mk' S) <| mk'_surjective M

variable {M}

/-- Localizing at a submonoid with 0 inside it leads to the trivial ring. -/
def uniqueOfZeroMem (h : (0 : R) ∈ M) : Unique S :=
  uniqueOfZeroEqOne <| by simpa using IsLocalization.map_units S ⟨0, h⟩

theorem mk'_eq_iff_eq {x₁ x₂} {y₁ y₂ : M} :
    mk' S x₁ y₁ = mk' S x₂ y₂ ↔ algebraMap R S (y₂ * x₁) = algebraMap R S (y₁ * x₂) :=
  (toLocalizationMap M S).mk'_eq_iff_eq

theorem mk'_eq_iff_eq' {x₁ x₂} {y₁ y₂ : M} :
    mk' S x₁ y₁ = mk' S x₂ y₂ ↔ algebraMap R S (x₁ * y₂) = algebraMap R S (x₂ * y₁) :=
  (toLocalizationMap M S).mk'_eq_iff_eq'

protected theorem eq {a₁ b₁} {a₂ b₂ : M} :
    mk' S a₁ a₂ = mk' S b₁ b₂ ↔ ∃ c : M, ↑c * (↑b₂ * a₁) = c * (a₂ * b₁) :=
  (toLocalizationMap M S).eq

theorem mk'_eq_zero_iff (x : R) (s : M) : mk' S x s = 0 ↔ ∃ m : M, ↑m * x = 0 :=
  (toLocalizationMap M S).mk'_eq_zero_iff x s

@[simp]
theorem mk'_zero (s : M) : IsLocalization.mk' S 0 s = 0 :=
  (toLocalizationMap M S).mk'_zero s

theorem ne_zero_of_mk'_ne_zero {x : R} {y : M} (hxy : IsLocalization.mk' S x y ≠ 0) : x ≠ 0 := by
  rintro rfl
  exact hxy (IsLocalization.mk'_zero _)

/-- If we localise a ring `R` at a submonoid `M` made of regular elements, then `r / m : R[1/M]` is
regular iff `r : R` is. -/
@[simp] lemma isRegular_mk' (hM : ∀ m ∈ M, IsRegular m) {r : R} {m : M} :
    IsRegular (IsLocalization.mk' S r m) ↔ IsRegular r := by
  have (n : M) (x y : R) : n * x = n * y ↔ x = y := (hM _ n.2).1.eq_iff
  simp +contextual only [← isLeftRegular_iff_isRegular, IsLeftRegular, Function.Injective,
    (mk'_surjective M).forall, ← mk'_mul, Prod.forall, Subtype.forall, IsLocalization.eq,
    Submonoid.coe_mul, this, exists_const, mul_assoc]
  simp_rw [← mul_left_comm r]
  exact ⟨fun h a b ↦ by simpa using h a 1 M.one_mem b 1 M.one_mem, fun h ha s hs b t ht ↦ @h _ _⟩

include M in
variable (M) in
/-- Any localization of a commutative semiring without zero-divisors also has no zero-divisors. -/
theorem noZeroDivisors [NoZeroDivisors R] : NoZeroDivisors S :=
  (toLocalizationMap M S).noZeroDivisors

theorem sec_fst_ne_zero {x : S} (hx : x ≠ 0) : (sec M x).fst ≠ 0 :=
  mt (fun h ↦ by rw [← mk'_sec (M := M) S x, h, mk'_zero]) hx

section Ext

theorem eq_iff_eq [Algebra R P] [IsLocalization M P] {x y} :
    algebraMap R S x = algebraMap R S y ↔ algebraMap R P x = algebraMap R P y :=
  (toLocalizationMap M S).eq_iff_eq (toLocalizationMap M P)

theorem mk'_eq_iff_mk'_eq [Algebra R P] [IsLocalization M P] {x₁ x₂} {y₁ y₂ : M} :
    mk' S x₁ y₁ = mk' S x₂ y₂ ↔ mk' P x₁ y₁ = mk' P x₂ y₂ :=
  (toLocalizationMap M S).mk'_eq_iff_mk'_eq (toLocalizationMap M P)

theorem mk'_eq_of_eq {a₁ b₁ : R} {a₂ b₂ : M} (H : ↑a₂ * b₁ = ↑b₂ * a₁) :
    mk' S a₁ a₂ = mk' S b₁ b₂ :=
  (toLocalizationMap M S).mk'_eq_of_eq H

theorem mk'_eq_of_eq' {a₁ b₁ : R} {a₂ b₂ : M} (H : b₁ * ↑a₂ = a₁ * ↑b₂) :
    mk' S a₁ a₂ = mk' S b₁ b₂ :=
  (toLocalizationMap M S).mk'_eq_of_eq' H

theorem mk'_cancel (a : R) (b c : M) :
    mk' S (a * c) (b * c) = mk' S a b := (toLocalizationMap M S).mk'_cancel _ _ _

variable (S)

@[simp]
theorem mk'_self {x : R} (hx : x ∈ M) : mk' S x ⟨x, hx⟩ = 1 :=
  (toLocalizationMap M S).mk'_self _ hx

@[simp]
theorem mk'_self' {x : M} : mk' S (x : R) x = 1 :=
  (toLocalizationMap M S).mk'_self' _

theorem mk'_self'' {x : M} : mk' S x.1 x = 1 :=
  mk'_self' _

end Ext

theorem mul_mk'_eq_mk'_of_mul (x y : R) (z : M) :
    (algebraMap R S) x * mk' S y z = mk' S (x * y) z :=
  (toLocalizationMap M S).mul_mk'_eq_mk'_of_mul _ _ _

theorem mk'_eq_mul_mk'_one (x : R) (y : M) : mk' S x y = (algebraMap R S) x * mk' S 1 y :=
  ((toLocalizationMap M S).mul_mk'_one_eq_mk' _ _).symm

@[simp]
theorem mk'_mul_cancel_left (x : R) (y : M) : mk' S (y * x : R) y = (algebraMap R S) x :=
  (toLocalizationMap M S).mk'_mul_cancel_left _ _

theorem mk'_mul_cancel_right (x : R) (y : M) : mk' S (x * y) y = (algebraMap R S) x :=
  (toLocalizationMap M S).mk'_mul_cancel_right _ _

@[simp]
theorem mk'_mul_mk'_eq_one (x y : M) : mk' S (x : R) y * mk' S (y : R) x = 1 := by
  rw [← mk'_mul, mul_comm]; exact mk'_self _ _

theorem mk'_mul_mk'_eq_one' (x : R) (y : M) (h : x ∈ M) : mk' S x y * mk' S (y : R) ⟨x, h⟩ = 1 :=
  mk'_mul_mk'_eq_one ⟨x, h⟩ _

theorem smul_mk' (x y : R) (m : M) : x • mk' S y m = mk' S (x * y) m := by
  nth_rw 2 [← one_mul m]
  rw [mk'_mul, mk'_one, Algebra.smul_def]

@[simp] theorem smul_mk'_one (x : R) (m : M) : x • mk' S 1 m = mk' S x m := by
  rw [smul_mk', mul_one]

@[simp] lemma smul_mk'_self {m : M} {r : R} :
    (m : R) • mk' S r m = algebraMap R S r := by
  rw [smul_mk', mk'_mul_cancel_left]

@[simps]
noncomputable instance invertible_mk'_one (s : M) :
    Invertible (IsLocalization.mk' S (1 : R) s) where
  invOf := algebraMap R S s
  invOf_mul_self := by simp
  mul_invOf_self := by simp

section

variable (M)

theorem isUnit_comp (j : S →+* P) (y : M) : IsUnit (j.comp (algebraMap R S) y) :=
  (toLocalizationMap M S).isUnit_comp j.toMonoidHom _

end

/-- Given a localization map `f : R →+* S` for a submonoid `M ⊆ R` and a map of `CommSemiring`s
`g : R →+* P` such that `g(M) ⊆ Units P`, `f x = f y → g x = g y` for all `x y : R`. -/
theorem eq_of_eq {g : R →+* P} (hg : ∀ y : M, IsUnit (g y)) {x y}
    (h : (algebraMap R S) x = (algebraMap R S) y) : g x = g y :=
  Submonoid.LocalizationMap.eq_of_eq (toLocalizationMap M S) (g := g.toMonoidHom) hg h

theorem mk'_add (x₁ x₂ : R) (y₁ y₂ : M) :
    mk' S (x₁ * y₂ + x₂ * y₁) (y₁ * y₂) = mk' S x₁ y₁ + mk' S x₂ y₂ :=
  mk'_eq_iff_eq_mul.2 <|
    Eq.symm
      (by
        rw [mul_comm (_ + _), mul_add, mul_mk'_eq_mk'_of_mul, mk'_add_eq_iff_add_mul_eq_mul,
          mul_comm (_ * _), ← mul_assoc, add_comm, ← map_mul, mul_mk'_eq_mk'_of_mul,
          mk'_add_eq_iff_add_mul_eq_mul]
        simp only [map_add, Submonoid.coe_mul, map_mul]
        ring)

theorem mul_add_inv_left {g : R →+* P} (h : ∀ y : M, IsUnit (g y)) (y : M) (w z₁ z₂ : P) :
    w * ↑(IsUnit.liftRight (g.toMonoidHom.restrict M) h y)⁻¹ + z₁ =
    z₂ ↔ w + g y * z₁ = g y * z₂ := by
  rw [mul_comm, ← one_mul z₁, ← Units.inv_mul (IsUnit.liftRight (g.toMonoidHom.restrict M) h y),
    mul_assoc, ← mul_add, Units.inv_mul_eq_iff_eq_mul, Units.inv_mul_cancel_left,
    IsUnit.coe_liftRight]
  simp [RingHom.toMonoidHom_eq_coe, MonoidHom.restrict_apply]

theorem lift_spec_mul_add {g : R →+* P} (hg : ∀ y : M, IsUnit (g y)) (z w w' v) :
    ((toLocalizationMap M S).lift hg) z * w + w' = v ↔
      g ((toLocalizationMap M S).sec z).1 * w + g ((toLocalizationMap M S).sec z).2 * w' =
        g ((toLocalizationMap M S).sec z).2 * v := by
  rw [mul_comm, Submonoid.LocalizationMap.lift_apply, ← mul_assoc, mul_add_inv_left hg,
    mul_comm]
  rfl

/-- Given a localization map `f : R →+* S` for a submonoid `M ⊆ R` and a map of `CommSemiring`s
`g : R →+* P` such that `g y` is invertible for all `y : M`, the homomorphism induced from
`S` to `P` sending `z : S` to `g x * (g y)⁻¹`, where `(x, y) : R × M` are such that
`z = f x * (f y)⁻¹`. -/
noncomputable def lift {g : R →+* P} (hg : ∀ y : M, IsUnit (g y)) : S →+* P :=
  { (toLocalizationMap M S).lift₀ g.toMonoidWithZeroHom hg with
    map_add' := by
      intro x y
      dsimp
      rw [(toLocalizationMap M S).lift₀_def, (toLocalizationMap M S).lift_spec,
        mul_add, mul_comm, eq_comm, lift_spec_mul_add, add_comm, mul_comm, mul_assoc, mul_comm,
        mul_assoc, lift_spec_mul_add]
      simp_rw [← mul_assoc]
      change g _ * g _ * g _ + g _ * g _ * g _ = g _ * g _ * g _
      simp_rw [← map_mul g, ← map_add g]
      apply eq_of_eq (S := S) hg
      simp only [sec_spec', toLocalizationMap_sec, map_add, map_mul]
      ring }

variable {g : R →+* P} (hg : ∀ y : M, IsUnit (g y))

/-- Given a localization map `f : R →+* S` for a submonoid `M ⊆ R` and a map of `CommSemiring`s
`g : R →* P` such that `g y` is invertible for all `y : M`, the homomorphism induced from
`S` to `P` maps `f x * (f y)⁻¹` to `g x * (g y)⁻¹` for all `x : R, y ∈ M`. -/
theorem lift_mk' (x y) :
    lift hg (mk' S x y) = g x * ↑(IsUnit.liftRight (g.toMonoidHom.restrict M) hg y)⁻¹ :=
  (toLocalizationMap M S).lift_mk' _ _ _

theorem lift_mk'_spec (x v) (y : M) : lift hg (mk' S x y) = v ↔ g x = g y * v :=
  (toLocalizationMap M S).lift_mk'_spec _ _ _ _

@[simp]
theorem lift_eq (x : R) : lift hg ((algebraMap R S) x) = g x :=
  (toLocalizationMap M S).lift_eq _ _

theorem lift_eq_iff {x y : R × M} :
    lift hg (mk' S x.1 x.2) = lift hg (mk' S y.1 y.2) ↔ g (x.1 * y.2) = g (y.1 * x.2) :=
  (toLocalizationMap M S).lift_eq_iff _

@[simp]
theorem lift_comp : (lift hg).comp (algebraMap R S) = g :=
  RingHom.ext <| (DFunLike.ext_iff (F := MonoidHom _ _)).1 <| (toLocalizationMap M S).lift_comp _

@[simp]
theorem lift_of_comp (j : S →+* P) : lift (isUnit_comp M j) = j :=
  RingHom.ext <| (DFunLike.ext_iff (F := MonoidHom _ _)).1 <|
    (toLocalizationMap M S).lift_of_comp j.toMonoidHom

variable (M)

section
include M

/-- See note [partially-applied ext lemmas] -/
theorem monoidHom_ext {P : Type*} [Monoid P] ⦃j k : S →* P⦄
    (h : j.comp (algebraMap R S : R →* S) = k.comp (algebraMap R S)) : j = k :=
  (toLocalizationMap M S).epic_of_localizationMap h

/-- See note [partially-applied ext lemmas] -/
theorem ringHom_ext {P : Type*} [Semiring P] ⦃j k : S →+* P⦄
    (h : j.comp (algebraMap R S) = k.comp (algebraMap R S)) :
    j = k :=
  RingHom.coe_monoidHom_injective <| monoidHom_ext M <| MonoidHom.ext <| RingHom.congr_fun h

/-- To show `j` and `k` agree on the whole localization, it suffices to show they agree
on the image of the base ring, if they preserve `1` and `*`. -/
protected theorem ext {P : Type*} [Monoid P] (j k : S → P) (hj1 : j 1 = 1) (hk1 : k 1 = 1)
    (hjm : ∀ a b, j (a * b) = j a * j b) (hkm : ∀ a b, k (a * b) = k a * k b)
    (h : ∀ a, j (algebraMap R S a) = k (algebraMap R S a)) : j = k :=
  let j' : MonoidHom S P :=
    { toFun := j, map_one' := hj1, map_mul' := hjm }
  let k' : MonoidHom S P :=
    { toFun := k, map_one' := hk1, map_mul' := hkm }
  have : j' = k' := monoidHom_ext M (MonoidHom.ext h)
  show j'.toFun = k'.toFun by rw [this]
end

variable {M}

theorem lift_unique {j : S →+* P} (hj : ∀ x, j ((algebraMap R S) x) = g x) : lift hg = j :=
  RingHom.ext <|
    (DFunLike.ext_iff (F := MonoidHom _ _)).1 <|
      Submonoid.LocalizationMap.lift_unique (toLocalizationMap M S) (g := g.toMonoidHom) hg
        (j := j.toMonoidHom) hj

@[simp]
theorem lift_id (x) : lift (map_units S : ∀ _ : M, IsUnit _) x = x :=
  (toLocalizationMap M S).lift_id _

theorem lift_surjective_iff :
    Surjective (lift hg : S → P) ↔ ∀ v : P, ∃ x : R × M, v * g x.2 = g x.1 :=
  (toLocalizationMap M S).lift_surjective_iff hg

theorem lift_injective_iff :
    Injective (lift hg : S → P) ↔ ∀ x y, algebraMap R S x = algebraMap R S y ↔ g x = g y :=
  (toLocalizationMap M S).lift_injective_iff hg

variable (M) in
include M in
lemma injective_iff_map_algebraMap_eq {T} [CommSemiring T] (f : S →+* T) :
    Function.Injective f ↔ ∀ x y,
      algebraMap R S x = algebraMap R S y ↔ f (algebraMap R S x) = f (algebraMap R S y) := by
  rw [← IsLocalization.lift_of_comp (M := M) f, IsLocalization.lift_injective_iff]
  simp

section Map

variable {T : Submonoid P} {Q : Type*} [CommSemiring Q]
variable [Algebra P Q] [IsLocalization T Q]

section

variable (Q)

/-- Map a homomorphism `g : R →+* P` to `S →+* Q`, where `S` and `Q` are
localizations of `R` and `P` at `M` and `T` respectively,
such that `g(M) ⊆ T`.

We send `z : S` to `algebraMap P Q (g x) * (algebraMap P Q (g y))⁻¹`, where
`(x, y) : R × M` are such that `z = f x * (f y)⁻¹`. -/
noncomputable def map (g : R →+* P) (hy : M ≤ T.comap g) : S →+* Q :=
  lift (M := M) (g := (algebraMap P Q).comp g) fun y => map_units _ ⟨g y, hy y.2⟩

end

section
variable (hy : M ≤ T.comap g)
include hy

@[simp]
theorem map_eq (x) : map Q g hy ((algebraMap R S) x) = algebraMap P Q (g x) :=
  lift_eq (fun y => map_units _ ⟨g y, hy y.2⟩) x

@[simp]
theorem map_comp : (map Q g hy).comp (algebraMap R S) = (algebraMap P Q).comp g :=
  lift_comp fun y => map_units _ ⟨g y, hy y.2⟩

theorem map_mk' (x) (y : M) : map Q g hy (mk' S x y) = mk' Q (g x) ⟨g y, hy y.2⟩ :=
  Submonoid.LocalizationMap.map_mk' (toLocalizationMap M S) (g := g.toMonoidHom)
    (fun y => hy y.2) (k := toLocalizationMap T Q) ..

theorem map_unique (j : S →+* Q) (hj : ∀ x : R, j (algebraMap R S x) = algebraMap P Q (g x)) :
    map Q g hy = j :=
  lift_unique (fun y => map_units _ ⟨g y, hy y.2⟩) hj

/-- If `CommSemiring` homs `g : R →+* P, l : P →+* A` induce maps of localizations, the composition
of the induced maps equals the map of localizations induced by `l ∘ g`. -/
theorem map_comp_map {A : Type*} [CommSemiring A] {U : Submonoid A} {W} [CommSemiring W]
    [Algebra A W] [IsLocalization U W] {l : P →+* A} (hl : T ≤ U.comap l) :
    (map W l hl).comp (map Q g hy : S →+* _) = map W (l.comp g) fun _ hx => hl (hy hx) :=
  RingHom.ext fun x =>
    Submonoid.LocalizationMap.map_map (P := P) (toLocalizationMap M S) (fun y => hy y.2)
      (toLocalizationMap U W) (fun w => hl w.2) x

/-- If `CommSemiring` homs `g : R →+* P, l : P →+* A` induce maps of localizations, the composition
of the induced maps equals the map of localizations induced by `l ∘ g`. -/
theorem map_map {A : Type*} [CommSemiring A] {U : Submonoid A} {W} [CommSemiring W] [Algebra A W]
    [IsLocalization U W] {l : P →+* A} (hl : T ≤ U.comap l) (x : S) :
    map W l hl (map Q g hy x) = map W (l.comp g) (fun _ hx => hl (hy hx)) x := by
  rw [← map_comp_map (Q := Q) hy hl]; rfl

protected theorem map_smul (x : S) (z : R) : map Q g hy (z • x : S) = g z • map Q g hy x := by
  rw [Algebra.smul_def, Algebra.smul_def, map_mul, map_eq]

end

@[simp]
theorem map_id_mk' {Q : Type*} [CommSemiring Q] [Algebra R Q] [IsLocalization M Q] (x) (y : M) :
    map Q (RingHom.id R) (le_refl M) (mk' S x y) = mk' Q x y :=
  map_mk' ..

@[simp]
theorem map_id (z : S) (h : M ≤ M.comap (RingHom.id R) := le_refl M) :
    map S (RingHom.id _) h z = z :=
  lift_id _

section

variable (S Q)

/-- If `S`, `Q` are localizations of `R` and `P` at submonoids `M, T` respectively, an
isomorphism `j : R ≃+* P` such that `j(M) = T` induces an isomorphism of localizations
`S ≃+* Q`. -/
@[simps]
noncomputable def ringEquivOfRingEquiv (h : R ≃+* P) (H : M.map h.toMonoidHom = T) : S ≃+* Q :=
  have H' : T.map h.symm.toMonoidHom = M := by
    rw [← M.map_id, ← H, Submonoid.map_map]
    congr
    ext
    apply h.symm_apply_apply
  { map Q (h : R →+* P) (M.le_comap_of_map_le (le_of_eq H)) with
    toFun := map Q (h : R →+* P) (M.le_comap_of_map_le (le_of_eq H))
    invFun := map S (h.symm : P →+* R) (T.le_comap_of_map_le (le_of_eq H'))
    left_inv := fun x => by
      rw [map_map, map_unique _ (RingHom.id _), RingHom.id_apply]
      simp
    right_inv := fun x => by
      rw [map_map, map_unique _ (RingHom.id _), RingHom.id_apply]
      simp }

end

theorem ringEquivOfRingEquiv_eq_map {j : R ≃+* P} (H : M.map j.toMonoidHom = T) :
    (ringEquivOfRingEquiv S Q j H : S →+* Q) =
      map Q (j : R →+* P) (M.le_comap_of_map_le (le_of_eq H)) :=
  rfl

theorem ringEquivOfRingEquiv_eq {j : R ≃+* P} (H : M.map j.toMonoidHom = T) (x) :
    ringEquivOfRingEquiv S Q j H ((algebraMap R S) x) = algebraMap P Q (j x) := by
  simp

theorem ringEquivOfRingEquiv_mk' {j : R ≃+* P} (H : M.map j.toMonoidHom = T) (x : R) (y : M) :
    ringEquivOfRingEquiv S Q j H (mk' S x y) =
      mk' Q (j x) ⟨j y, show j y ∈ T from H ▸ Set.mem_image_of_mem j y.2⟩ := by
  simp [map_mk']

@[simp]
theorem ringEquivOfRingEquiv_symm {j : R ≃+* P} (H : M.map j = T) :
    (ringEquivOfRingEquiv S Q j H).symm =
      ringEquivOfRingEquiv Q S j.symm (show T.map (j : R ≃* P).symm = M by
        rw [← H, ← Submonoid.comap_equiv_eq_map_symm, ← Submonoid.map_coe_toMulEquiv,
          Submonoid.comap_map_eq_of_injective (j : R ≃* P).injective]) := rfl

end Map

section at_units
lemma at_units (S : Submonoid R)
    (hS : S ≤ IsUnit.submonoid R) : IsLocalization S R where
  map_units y := hS y.prop
  surj := fun s ↦ ⟨⟨s, 1⟩, by simp⟩
  exists_of_eq := fun {x y} (e : x = y) ↦ ⟨1, e ▸ rfl⟩

end at_units

section

variable (M S) (Q : Type*) [CommSemiring Q] [Algebra P Q]

/-- Injectivity of a map descends to the map induced on localizations. -/
theorem map_injective_of_injective (h : Function.Injective g) [IsLocalization (M.map g) Q] :
    Function.Injective (map Q g M.le_comap_map : S → Q) :=
  (toLocalizationMap M S).map_injective_of_injective h (toLocalizationMap (M.map g) Q)

/-- Surjectivity of a map descends to the map induced on localizations. -/
theorem map_surjective_of_surjective (h : Function.Surjective g) [IsLocalization (M.map g) Q] :
    Function.Surjective (map Q g M.le_comap_map : S → Q) :=
  (toLocalizationMap M S).map_surjective_of_surjective h (toLocalizationMap (M.map g) Q)

end

end IsLocalization

section

variable (M)

theorem isLocalization_of_base_ringEquiv [IsLocalization M S] (h : R ≃+* P) :
    haveI := ((algebraMap R S).comp h.symm.toRingHom).toAlgebra
    IsLocalization (M.map h) S := by
  letI : Algebra P S := ((algebraMap R S).comp h.symm.toRingHom).toAlgebra
  constructor; constructor
  · rintro ⟨_, ⟨y, hy, rfl⟩⟩
    convert IsLocalization.map_units S ⟨y, hy⟩
    dsimp only [RingHom.algebraMap_toAlgebra, RingHom.comp_apply]
    exact congr_arg _ (h.symm_apply_apply _)
  · intro y
    obtain ⟨⟨x, s⟩, e⟩ := IsLocalization.surj M y
    refine ⟨⟨h x, _, _, s.prop, rfl⟩, ?_⟩
    dsimp only [RingHom.algebraMap_toAlgebra, RingHom.comp_apply] at e ⊢
    convert e <;> exact h.symm_apply_apply _
  · intro x y
    rw [RingHom.algebraMap_toAlgebra, RingHom.comp_apply, RingHom.comp_apply,
      IsLocalization.eq_iff_exists M S]
    simp [← h.toEquiv.apply_eq_iff_eq]

theorem isLocalization_iff_of_base_ringEquiv (h : R ≃+* P) :
    IsLocalization M S ↔
      haveI := ((algebraMap R S).comp h.symm.toRingHom).toAlgebra
      IsLocalization (M.map h) S := by
  letI : Algebra P S := ((algebraMap R S).comp h.symm.toRingHom).toAlgebra
  refine ⟨fun _ => isLocalization_of_base_ringEquiv M S h, ?_⟩
  intro (H : IsLocalization (Submonoid.map (h : R ≃* P) M) S)
  convert isLocalization_of_base_ringEquiv (Submonoid.map (h : R ≃* P) M) S h.symm
  · rw [← Submonoid.map_coe_toMulEquiv, RingEquiv.coe_toMulEquiv_symm, ←
      Submonoid.comap_equiv_eq_map_symm, Submonoid.comap_map_eq_of_injective]
    exact h.toEquiv.injective
  rw [RingHom.algebraMap_toAlgebra, RingHom.comp_assoc]
  simp only [RingHom.comp_id, RingEquiv.symm_symm, RingEquiv.symm_toRingHom_comp_toRingHom]
  apply Algebra.algebra_ext
  intro r
  rw [RingHom.algebraMap_toAlgebra]

end

variable (M)

theorem nonZeroDivisors_le_comap [IsLocalization M S] :
    nonZeroDivisors R ≤ (nonZeroDivisors S).comap (algebraMap R S) :=
  (toLocalizationMap M S).nonZeroDivisors_le_comap

theorem map_nonZeroDivisors_le [IsLocalization M S] :
    (nonZeroDivisors R).map (algebraMap R S) ≤ nonZeroDivisors S :=
  (toLocalizationMap M S).map_nonZeroDivisors_le

end IsLocalization

namespace Localization

open IsLocalization

/-! ### Constructing a localization at a given submonoid -/

section

instance instUniqueLocalization [Subsingleton R] : Unique (Localization M) where
  uniq a := by
    with_unfolding_all change a = mk 1 1
    exact Localization.induction_on a fun _ => by
      congr <;> apply Subsingleton.elim

theorem add_mk (a b c d) : (mk a b : Localization M) + mk c d =
    mk ((b : R) * c + (d : R) * a) (b * d) := by
  rw [add_comm (b * c) (d * a), mul_comm b d]
  exact OreLocalization.oreDiv_add_oreDiv

theorem add_mk_self (a b c) : (mk a b : Localization M) + mk c b = mk (a + c) b := by
  rw [add_mk, mk_eq_mk_iff, r_eq_r']
  refine (r' M).symm ⟨1, ?_⟩
  simp only [Submonoid.coe_one, Submonoid.coe_mul]
  ring

/-- For any given denominator `b : M`, the map `a ↦ a / b` is an `AddMonoidHom` from `R` to
  `Localization M`. -/
@[simps]
def mkAddMonoidHom (b : M) : R →+ Localization M where
  toFun a := mk a b
  map_zero' := mk_zero _
  map_add' _ _ := (add_mk_self _ _ _).symm

theorem mk_sum {ι : Type*} (f : ι → R) (s : Finset ι) (b : M) :
    mk (∑ i ∈ s, f i) b = ∑ i ∈ s, mk (f i) b :=
  map_sum (mkAddMonoidHom b) f s

theorem mk_list_sum (l : List R) (b : M) : mk l.sum b = (l.map fun a => mk a b).sum :=
  map_list_sum (mkAddMonoidHom b) l

theorem mk_multiset_sum (l : Multiset R) (b : M) : mk l.sum b = (l.map fun a => mk a b).sum :=
  (mkAddMonoidHom b).map_multiset_sum l

instance isLocalization : IsLocalization M (Localization M) :=
  ⟨(Localization.monoidOf M).isLocalizationMap⟩

instance [NoZeroDivisors R] : NoZeroDivisors (Localization M) := IsLocalization.noZeroDivisors M

end

@[simp]
theorem toLocalizationMap_eq_monoidOf : toLocalizationMap M (Localization M) = monoidOf M :=
  rfl

theorem monoidOf_eq_algebraMap (x) : monoidOf M x = algebraMap R (Localization M) x :=
  rfl

theorem mk_one_eq_algebraMap (x) : mk x 1 = algebraMap R (Localization M) x :=
  rfl

theorem mk_eq_mk'_apply (x y) : mk x y = IsLocalization.mk' (Localization M) x y := by
  rw [mk_eq_monoidOf_mk'_apply, mk', toLocalizationMap_eq_monoidOf]

theorem mk_eq_mk' : (mk : R → M → Localization M) = IsLocalization.mk' (Localization M) :=
  mk_eq_monoidOf_mk'

theorem mk_algebraMap {A : Type*} [CommSemiring A] [Algebra A R] (m : A) :
    mk (algebraMap A R m) 1 = algebraMap A (Localization M) m := by
  rw [mk_eq_mk', mk'_eq_iff_eq_mul, Submonoid.coe_one, map_one, mul_one]; rfl

end Localization

namespace IsLocalization

variable [IsLocalization M S]

theorem to_map_eq_zero_iff {x : R} (hM : M ≤ nonZeroDivisors R) : algebraMap R S x = 0 ↔ x = 0 := by
  constructor <;> intro h
  · obtain ⟨c, hc⟩ := (map_eq_zero_iff M _ _).mp h
    exact (hM c.2).1 x hc
  · rw [h, map_zero]

protected theorem injectiveₛ (hM : ∀ m ∈ M, IsRegular m) : Injective (algebraMap R S) :=
  (toLocalizationMap M S).injective_iff.mpr hM

protected theorem to_map_ne_zero_of_mem_nonZeroDivisors [Nontrivial R] (hM : M ≤ nonZeroDivisors R)
    {x : R} (hx : x ∈ nonZeroDivisors R) : algebraMap R S x ≠ 0 := by
  rw [Ne, to_map_eq_zero_iff S hM]
  exact nonZeroDivisors.ne_zero hx

variable {S}

theorem sec_snd_ne_zero [Nontrivial R] (hM : M ≤ nonZeroDivisors R) (x : S) :
    ((sec M x).snd : R) ≠ 0 :=
  nonZeroDivisors.coe_ne_zero ⟨(sec M x).snd.val, hM (sec M x).snd.property⟩

variable [IsDomain R]

variable (S) in
/-- A `CommRing` `S` which is the localization of an integral domain `R` at a subset of
non-zero elements is an integral domain. -/
theorem isDomain_of_le_nonZeroDivisors (hM : M ≤ nonZeroDivisors R) : IsDomain S where
  __ : IsCancelMulZero S := (toLocalizationMap M S).isCancelMulZero
  __ : Nontrivial S := (toLocalizationMap M S).nontrivial fun h ↦ zero_notMem_nonZeroDivisors (hM h)

/-- The localization of an integral domain to a set of non-zero elements is an integral domain. -/
theorem isDomain_localization {M : Submonoid R} (hM : M ≤ nonZeroDivisors R) :
    IsDomain (Localization M) :=
  isDomain_of_le_nonZeroDivisors _ hM

end IsLocalization

end CommSemiring

section CommRing

variable {R : Type*} [CommRing R] {M : Submonoid R} (S : Type*) [CommRing S]
variable [Algebra R S] {P : Type*} [CommRing P]

namespace Localization

theorem neg_mk (a b) : -(mk a b : Localization M) = mk (-a) b := OreLocalization.neg_def _ _

theorem sub_mk (a c) (b d) : (mk a b : Localization M) - mk c d =
    mk ((d : R) * a - b * c) (b * d) := by
  rw [sub_eq_add_neg, neg_mk, add_mk, add_comm, mul_neg, ← sub_eq_add_neg]

end Localization

namespace IsLocalization

variable [IsLocalization M S]

theorem mk'_neg (x : R) (y : M) :
    mk' S (-x) y = -mk' S x y := by
  rw [eq_comm, eq_mk'_iff_mul_eq, neg_mul, map_neg, mk'_spec]

theorem mk'_sub (x₁ x₂ : R) (y₁ y₂ : M) :
    mk' S (x₁ * y₂ - x₂ * y₁) (y₁ * y₂) = mk' S x₁ y₁ - mk' S x₂ y₂ := by
  rw [sub_eq_add_neg, sub_eq_add_neg, ← mk'_neg, ← mk'_add, neg_mul]

include M in
lemma injective_of_map_algebraMap_zero {T} [CommRing T] (f : S →+* T)
    (h : ∀ x, f (algebraMap R S x) = 0 → algebraMap R S x = 0) :
    Function.Injective f := by
  rw [IsLocalization.injective_iff_map_algebraMap_eq M]
  refine fun x y ↦ ⟨fun hz ↦ hz ▸ rfl, fun hz ↦ ?_⟩
  rw [← sub_eq_zero, ← map_sub, ← map_sub] at hz
  apply h at hz
  rwa [map_sub, sub_eq_zero] at hz

protected theorem injective (hM : M ≤ nonZeroDivisors R) : Injective (algebraMap R S) :=
  IsLocalization.injectiveₛ S fun _x hx ↦ isRegular_iff_mem_nonZeroDivisors.mpr (hM hx)

end IsLocalization

end CommRing<|MERGE_RESOLUTION|>--- conflicted
+++ resolved
@@ -139,6 +139,10 @@
 
 variable (S)
 
+variable {M} in
+theorem smul_bijective (m : M) : Bijective fun s : S ↦ m • s := by
+  simpa only [Submonoid.smul_def, Algebra.smul_def] using (map_units S m).smul_bijective
+
 /-- `IsLocalization.toLocalizationMap M S` shows `S` is the monoid localization of `R` at `M`. -/
 abbrev toLocalizationMap : M.LocalizationMap S where
   __ := algebraMap R S
@@ -197,41 +201,6 @@
   have ⟨m', eq⟩ := (eq_iff_exists M S).mp hrm
   exact ⟨m' * m, mul_mem m'.2 m.2, _, mul_left_comm _ x _ ▸ eq⟩
 
-<<<<<<< HEAD
-variable (S)
-
-variable {M} in
-theorem smul_bijective (m : M) : Bijective fun s : S ↦ m • s := by
-  simpa only [Submonoid.smul_def, Algebra.smul_def] using (map_units S m).smul_bijective
-
-/-- `IsLocalization.toLocalizationMap M S` shows `S` is the monoid localization of `R` at `M`. -/
-abbrev toLocalizationMap : M.LocalizationMap S where
-  __ := algebraMap R S
-  toFun := algebraMap R S
-  map_units' := IsLocalization.map_units _
-  surj' := IsLocalization.surj _
-  exists_of_eq _ _ := IsLocalization.exists_of_eq
-
-@[deprecated (since := "2025-08-01")] alias toLocalizationWithZeroMap := toLocalizationMap
-
-@[simp]
-lemma toLocalizationMap_toMonoidHom :
-    (toLocalizationMap M S).toMonoidHom = (algebraMap R S : R →*₀ S) := rfl
-
-@[deprecated (since := "2025-08-13")] alias toLocalizationMap_toMap := toLocalizationMap_toMonoidHom
-
-@[simp] lemma coe_toLocalizationMap : ⇑(toLocalizationMap M S) = algebraMap R S := rfl
-
-@[deprecated (since := "2025-08-13")] alias toLocalizationMap_toMap_apply := coe_toLocalizationMap
-
-lemma toLocalizationMap_apply (x) : toLocalizationMap M S x = algebraMap R S x := rfl
-
-theorem surj₂ : ∀ z w : S, ∃ z' w' : R, ∃ d : M,
-    (z * algebraMap R S d = algebraMap R S z') ∧ (w * algebraMap R S d = algebraMap R S w') :=
-  (toLocalizationMap M S).surj₂
-
-=======
->>>>>>> ee728d5a
 end
 
 variable (M) {S}
